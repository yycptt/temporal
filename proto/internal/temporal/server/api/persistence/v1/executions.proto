// Copyright (c) 2020 Temporal Technologies, Inc.
//
// Permission is hereby granted, free of charge, to any person obtaining a copy
// of this software and associated documentation files (the "Software"), to deal
// in the Software without restriction, including without limitation the rights
// to use, copy, modify, merge, publish, distribute, sublicense, and/or sell
// copies of the Software, and to permit persons to whom the Software is
// furnished to do so, subject to the following conditions:
//
// The above copyright notice and this permission notice shall be included in
// all copies or substantial portions of the Software.
//
// THE SOFTWARE IS PROVIDED "AS IS", WITHOUT WARRANTY OF ANY KIND, EXPRESS OR
// IMPLIED, INCLUDING BUT NOT LIMITED TO THE WARRANTIES OF MERCHANTABILITY,
// FITNESS FOR A PARTICULAR PURPOSE AND NONINFRINGEMENT. IN NO EVENT SHALL THE
// AUTHORS OR COPYRIGHT HOLDERS BE LIABLE FOR ANY CLAIM, DAMAGES OR OTHER
// LIABILITY, WHETHER IN AN ACTION OF CONTRACT, TORT OR OTHERWISE, ARISING FROM,
// OUT OF OR IN CONNECTION WITH THE SOFTWARE OR THE USE OR OTHER DEALINGS IN
// THE SOFTWARE.

syntax = "proto3";

package temporal.server.api.persistence.v1;
option go_package = "go.temporal.io/server/api/persistence/v1;persistence";

import "google/protobuf/duration.proto";
import "google/protobuf/timestamp.proto";

import "dependencies/gogoproto/gogo.proto";

import "temporal/api/common/v1/message.proto";
import "temporal/api/enums/v1/workflow.proto";
import "temporal/api/failure/v1/message.proto";
import "temporal/api/workflow/v1/message.proto";

import "temporal/server/api/clock/v1/message.proto";
import "temporal/server/api/enums/v1/common.proto";
import "temporal/server/api/enums/v1/workflow.proto";
import "temporal/server/api/enums/v1/task.proto";
import "temporal/server/api/history/v1/message.proto";
import "temporal/server/api/persistence/v1/queues.proto";

// shard column
message ShardInfo {
    int32 shard_id = 1;
    int64 range_id = 2;
    string owner = 3;
    reserved 4;
    reserved 5;
    // (-- api-linter: core::0140::prepositions=disabled
    //     aip.dev/not-precedent: "since" is needed here. --)
    int32 stolen_since_renew = 6;
    google.protobuf.Timestamp update_time = 7 [(gogoproto.stdtime) = true];
    reserved 8;
    int64 namespace_notification_version = 9;
    reserved 10;
    reserved 11;
    reserved 12;
    map<string, int64> replication_dlq_ack_level = 13;
    reserved 14;
    reserved 15;
    // Map from task category to ack levels of the corresponding queue processor
    map<int32, QueueAckLevel> queue_ack_levels = 16;
    map<int32, QueueState> queue_states = 17;  
}

// execution column
message WorkflowExecutionInfo {
    string namespace_id = 1;
    string workflow_id = 2;
    string parent_namespace_id = 3;
    string parent_workflow_id = 4;
    string parent_run_id = 5;
    int64 parent_initiated_id = 6;
    int64 completion_event_batch_id = 7;
    reserved 8;
    string task_queue = 9;
    string workflow_type_name = 10;
    google.protobuf.Duration workflow_execution_timeout = 11 [(gogoproto.stdduration) = true];
    google.protobuf.Duration workflow_run_timeout = 12 [(gogoproto.stdduration) = true];
    google.protobuf.Duration default_workflow_task_timeout = 13 [(gogoproto.stdduration) = true];
    reserved 14;
    reserved 15;
    reserved 16;
    int64 last_event_task_id = 17;
    int64 last_first_event_id = 18;
    int64 last_workflow_task_started_event_id = 19;
    google.protobuf.Timestamp start_time = 20 [(gogoproto.stdtime) = true];
    google.protobuf.Timestamp last_update_time = 21 [(gogoproto.stdtime) = true];
    int64 workflow_task_version = 22;
    int64 workflow_task_scheduled_event_id = 23;
    int64 workflow_task_started_event_id = 24;
    google.protobuf.Duration workflow_task_timeout = 25 [(gogoproto.stdduration) = true];
    int32 workflow_task_attempt = 26;
    google.protobuf.Timestamp workflow_task_started_time = 27 [(gogoproto.stdtime) = true];
    google.protobuf.Timestamp workflow_task_scheduled_time = 28 [(gogoproto.stdtime) = true];
    bool cancel_requested = 29;
    google.protobuf.Timestamp workflow_task_original_scheduled_time = 30 [(gogoproto.stdtime) = true];
    string workflow_task_request_id = 31;
    string cancel_request_id = 32;
    string sticky_task_queue = 33;
    // (-- api-linter: core::0140::prepositions=disabled
    //     aip.dev/not-precedent: "to" is used to indicate interval. --)
    google.protobuf.Duration sticky_schedule_to_start_timeout = 34 [(gogoproto.stdduration) = true];
    int32 attempt = 35;
    google.protobuf.Duration retry_initial_interval = 36 [(gogoproto.stdduration) = true];
    google.protobuf.Duration retry_maximum_interval = 37 [(gogoproto.stdduration) = true];
    int32 retry_maximum_attempts = 38;
    double retry_backoff_coefficient = 39;
    google.protobuf.Timestamp workflow_execution_expiration_time = 40 [(gogoproto.stdtime) = true];
    repeated string retry_non_retryable_error_types = 41;
    bool has_retry_policy = 42;
    string cron_schedule = 43;
    reserved 44;
    reserved 45;
    int64 signal_count = 46;
    reserved 47;
    reserved 48;
    reserved 49;
    reserved 50;
    temporal.api.workflow.v1.ResetPoints auto_reset_points = 51;
    map<string, temporal.api.common.v1.Payload> search_attributes = 52;
    map<string, temporal.api.common.v1.Payload> memo = 53;
    temporal.server.api.history.v1.VersionHistories version_histories = 54;
    string first_execution_run_id = 55;
    ExecutionStats execution_stats = 56;
    google.protobuf.Timestamp workflow_run_expiration_time = 57 [(gogoproto.stdtime) = true];
    // Transaction Id of the first event in the last batch of events.
    int64 last_first_event_txn_id = 58;
    int64 state_transition_count = 59;
    google.protobuf.Timestamp execution_time = 60 [(gogoproto.stdtime) = true];
    // If continued-as-new, or retried, or cron, holds the new run id.
    string new_execution_run_id = 61;
    temporal.server.api.clock.v1.VectorClock parent_clock = 62;
    // version of child execution initiated event in parent workflow
    int64 parent_initiated_version = 63;
    // Used to check if transfer close task is processed before deleting the workflow execution.
    int64 close_transfer_task_id = 64;
    // Used to check if visibility close task is processed before deleting the workflow execution.
    int64 close_visibility_task_id = 65;
    google.protobuf.Timestamp close_time = 66 [(gogoproto.stdtime) = true];
}

message ExecutionStats {
    int64 history_size = 1;
}

// execution_state column
message WorkflowExecutionState {
    string create_request_id = 1;
    string run_id = 2;
    temporal.server.api.enums.v1.WorkflowExecutionState state = 3;
    temporal.api.enums.v1.WorkflowExecutionStatus status = 4;
}

// transfer column
message TransferTaskInfo {
    string namespace_id = 1;
    string workflow_id = 2;
    string run_id = 3;
    temporal.server.api.enums.v1.TaskType task_type = 4;
    string target_namespace_id = 5;
    string target_workflow_id = 6;
    string target_run_id = 7;
    string task_queue = 8;
    bool target_child_workflow_only = 9;
    int64 scheduled_event_id = 10;
    int64 version = 11;
    int64 task_id = 12;
    google.protobuf.Timestamp visibility_time = 13 [(gogoproto.stdtime) = true];
    reserved 14;
    // (-- api-linter: core::0140::prepositions=disabled
    //     aip.dev/not-precedent: "after" is used to indicate sequence of actions. --)
    bool delete_after_close = 15;
}

// replication column
message ReplicationTaskInfo {
    string namespace_id = 1;
    string workflow_id = 2;
    string run_id = 3;
    temporal.server.api.enums.v1.TaskType task_type = 4;
    int64 version = 5;
    int64 first_event_id = 6;
    int64 next_event_id = 7;
    int64 scheduled_event_id = 8;
    reserved 9;
    reserved 10;
    bytes branch_token = 11;
    reserved 12;
    bytes new_run_branch_token = 13;
    reserved 14;
    int64 task_id = 15;
    google.protobuf.Timestamp visibility_time = 16 [(gogoproto.stdtime) = true];
}

// visibility_task_data column
message VisibilityTaskInfo {
    string namespace_id = 1;
    string workflow_id = 2;
    string run_id = 3;
    temporal.server.api.enums.v1.TaskType task_type = 4;
    int64 version = 5;
    int64 task_id = 6;
    google.protobuf.Timestamp visibility_time = 7 [(gogoproto.stdtime) = true];
    google.protobuf.Timestamp close_time = 8 [(gogoproto.stdtime) = true];
    google.protobuf.Timestamp start_time = 9 [(gogoproto.stdtime) = true];
}

// timer column
message TimerTaskInfo {
    string namespace_id = 1;
    string workflow_id = 2;
    string run_id = 3;
    temporal.server.api.enums.v1.TaskType task_type = 4;
    temporal.api.enums.v1.TimeoutType timeout_type = 5;
    temporal.server.api.enums.v1.WorkflowBackoffType workflow_backoff_type = 6;
    int64 version = 7;
    int32 schedule_attempt = 8;
    int64 event_id = 9;
    int64 task_id = 10;
    google.protobuf.Timestamp visibility_time = 11 [(gogoproto.stdtime) = true];
    bytes branch_token = 12;
}

// activity_map column
message ActivityInfo {
    int64 version = 1;
    int64 scheduled_event_batch_id = 2;
    reserved 3;
    google.protobuf.Timestamp scheduled_time = 4 [(gogoproto.stdtime) = true];
    int64 started_event_id = 5;
    reserved 6;
    google.protobuf.Timestamp started_time = 7 [(gogoproto.stdtime) = true];
    string activity_id = 8;
    string request_id = 9;
    // (-- api-linter: core::0140::prepositions=disabled
    //     aip.dev/not-precedent: "to" is used to indicate interval. --)
    google.protobuf.Duration schedule_to_start_timeout = 10 [(gogoproto.stdduration) = true];
    // (-- api-linter: core::0140::prepositions=disabled
    //     aip.dev/not-precedent: "to" is used to indicate interval. --)
    google.protobuf.Duration schedule_to_close_timeout = 11 [(gogoproto.stdduration) = true];
    // (-- api-linter: core::0140::prepositions=disabled
    //     aip.dev/not-precedent: "to" is used to indicate interval. --)
    google.protobuf.Duration start_to_close_timeout = 12 [(gogoproto.stdduration) = true];
    google.protobuf.Duration heartbeat_timeout = 13 [(gogoproto.stdduration) = true];
    bool cancel_requested = 14;
    int64 cancel_request_id = 15;
    int32 timer_task_status = 16;
    int32 attempt = 17;
    string task_queue = 18;
    string started_identity = 19;
    bool has_retry_policy = 20;
    google.protobuf.Duration retry_initial_interval = 21 [(gogoproto.stdduration) = true];
    google.protobuf.Duration retry_maximum_interval = 22 [(gogoproto.stdduration) = true];
    int32 retry_maximum_attempts = 23;
    google.protobuf.Timestamp retry_expiration_time = 24 [(gogoproto.stdtime) = true];
    double retry_backoff_coefficient = 25;
    repeated string retry_non_retryable_error_types = 26;
    temporal.api.failure.v1.Failure retry_last_failure = 27;
    string retry_last_worker_identity = 28;
    // TODO: remove this after 1.17 release.
    string namespace_id = 29;
    int64 scheduled_event_id = 30;
    temporal.api.common.v1.Payloads last_heartbeat_details = 31;
    google.protobuf.Timestamp last_heartbeat_update_time = 32 [(gogoproto.stdtime) = true];
}

// timer_map column
message TimerInfo {
    int64 version = 1;
    int64 started_event_id = 2;
    google.protobuf.Timestamp expiry_time = 3 [(gogoproto.stdtime) = true];
    int64 task_status = 4;
    // timerId serves the purpose of indicating whether a timer task is generated for this timer info.
    string timer_id = 5;
}

// child_executions_map column
message ChildExecutionInfo {
    int64 version = 1;
    int64 initiated_event_batch_id = 2;
    int64 started_event_id = 3;
    reserved 4;
    string started_workflow_id = 5;
    string started_run_id = 6;
    reserved 7;
    string create_request_id = 8;
    string namespace = 9;
    string workflow_type_name = 10;
    temporal.api.enums.v1.ParentClosePolicy parent_close_policy = 11;
    int64 initiated_event_id = 12;
    temporal.server.api.clock.v1.VectorClock clock = 13;
    string namespace_id = 14;
}

// request_cancel_map column
message RequestCancelInfo {
    int64 version = 1;
    int64 initiated_event_batch_id = 2;
    string cancel_request_id = 3;
    int64 initiated_event_id = 4;
}

// signal_map column
message SignalInfo {
    int64 version = 1;
    int64 initiated_event_batch_id = 2;
    string request_id = 3;
    reserved 4;
    reserved 5;
    reserved 6;
    int64 initiated_event_id = 7;
    reserved 8;
}

// checksum column
message Checksum {
    int32 version = 1;
    temporal.server.api.enums.v1.ChecksumFlavor flavor = 2;
    bytes value = 3;
<<<<<<< HEAD
}

message QueueAckLevel {
    int64 ack_level = 1;
    map<string, int64> cluster_ack_level = 2;
}



=======
}
>>>>>>> d09213a4
<|MERGE_RESOLUTION|>--- conflicted
+++ resolved
@@ -319,16 +319,4 @@
     int32 version = 1;
     temporal.server.api.enums.v1.ChecksumFlavor flavor = 2;
     bytes value = 3;
-<<<<<<< HEAD
-}
-
-message QueueAckLevel {
-    int64 ack_level = 1;
-    map<string, int64> cluster_ack_level = 2;
-}
-
-
-
-=======
-}
->>>>>>> d09213a4
+}