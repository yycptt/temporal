// Copyright (c) 2017 Uber Technologies, Inc.
//
// Permission is hereby granted, free of charge, to any person obtaining a copy
// of this software and associated documentation files (the "Software"), to deal
// in the Software without restriction, including without limitation the rights
// to use, copy, modify, merge, publish, distribute, sublicense, and/or sell
// copies of the Software, and to permit persons to whom the Software is
// furnished to do so, subject to the following conditions:
//
// The above copyright notice and this permission notice shall be included in
// all copies or substantial portions of the Software.
//
// THE SOFTWARE IS PROVIDED "AS IS", WITHOUT WARRANTY OF ANY KIND, EXPRESS OR
// IMPLIED, INCLUDING BUT NOT LIMITED TO THE WARRANTIES OF MERCHANTABILITY,
// FITNESS FOR A PARTICULAR PURPOSE AND NONINFRINGEMENT. IN NO EVENT SHALL THE
// AUTHORS OR COPYRIGHT HOLDERS BE LIABLE FOR ANY CLAIM, DAMAGES OR OTHER
// LIABILITY, WHETHER IN AN ACTION OF CONTRACT, TORT OR OTHERWISE, ARISING FROM,
// OUT OF OR IN CONNECTION WITH THE SOFTWARE OR THE USE OR OTHER DEALINGS IN
// THE SOFTWARE.

package history

import (
	"context"
	"fmt"
	"sync"

	"github.com/pborman/uuid"
	"github.com/uber/cadence/.gen/go/health"
	"github.com/uber/cadence/.gen/go/health/metaserver"
	hist "github.com/uber/cadence/.gen/go/history"
	"github.com/uber/cadence/.gen/go/history/historyserviceserver"
	r "github.com/uber/cadence/.gen/go/replicator"
	gen "github.com/uber/cadence/.gen/go/shared"
	hc "github.com/uber/cadence/client/history"
	"github.com/uber/cadence/client/matching"
	"github.com/uber/cadence/common"
	"github.com/uber/cadence/common/cache"
	"github.com/uber/cadence/common/log"
	"github.com/uber/cadence/common/log/tag"
	"github.com/uber/cadence/common/membership"
	"github.com/uber/cadence/common/messaging"
	"github.com/uber/cadence/common/metrics"
	"github.com/uber/cadence/common/persistence"
	"github.com/uber/cadence/common/quotas"
	"github.com/uber/cadence/common/service"
	"github.com/uber/cadence/service/worker/replicator"
	"go.uber.org/cadence/.gen/go/cadence/workflowserviceclient"
	"go.uber.org/yarpc/yarpcerrors"
)

// Handler - Thrift handler interface for history service
type (
	Handler struct {
		shardManager            persistence.ShardManager
		metadataMgr             persistence.MetadataManager
		visibilityMgr           persistence.VisibilityManager
		historyMgr              persistence.HistoryManager
		historyV2Mgr            persistence.HistoryV2Manager
		executionMgrFactory     persistence.ExecutionManagerFactory
		domainCache             cache.DomainCache
		historyServiceClient    hc.Client
		matchingServiceClient   matching.Client
		publicClient            workflowserviceclient.Interface
		hServiceResolver        membership.ServiceResolver
		controller              *shardController
		tokenSerializer         common.TaskTokenSerializer
		startWG                 sync.WaitGroup
		metricsClient           metrics.Client
		config                  *Config
		historyEventNotifier    historyEventNotifier
		publisher               messaging.Producer
		rateLimiter             quotas.Limiter
		replicationTaskFetchers *ReplicationTaskFetchers
		domainReplicator        replicator.DomainReplicator
		service.Service
	}
)

var _ historyserviceserver.Interface = (*Handler)(nil)
var _ EngineFactory = (*Handler)(nil)

var (
	errDomainNotSet            = &gen.BadRequestError{Message: "Domain not set on request."}
	errWorkflowExecutionNotSet = &gen.BadRequestError{Message: "WorkflowExecution not set on request."}
	errTaskListNotSet          = &gen.BadRequestError{Message: "Tasklist not set."}
	errWorkflowIDNotSet        = &gen.BadRequestError{Message: "WorkflowId is not set on request."}
	errRunIDNotValid           = &gen.BadRequestError{Message: "RunID is not valid UUID."}
	errSourceClusterNotSet     = &gen.BadRequestError{Message: "Source Cluster not set on request."}
	errShardIDNotSet           = &gen.BadRequestError{Message: "Shard ID not set on request."}
	errTimestampNotSet         = &gen.BadRequestError{Message: "Timestamp not set on request."}
	errHistoryHostThrottle     = &gen.ServiceBusyError{Message: "History host rps exceeded"}
)

// NewHandler creates a thrift handler for the history service
func NewHandler(
	sVice service.Service,
	config *Config,
	shardManager persistence.ShardManager,
	metadataMgr persistence.MetadataManager,
	visibilityMgr persistence.VisibilityManager,
	historyMgr persistence.HistoryManager,
	historyV2Mgr persistence.HistoryV2Manager,
	executionMgrFactory persistence.ExecutionManagerFactory,
	domainCache cache.DomainCache,
	publicClient workflowserviceclient.Interface,
) *Handler {
<<<<<<< HEAD
=======
	domainReplicator := replicator.NewDomainReplicator(metadataMgr, sVice.GetLogger())
>>>>>>> 336e32ce

	handler := &Handler{
		Service:             sVice,
		config:              config,
		shardManager:        shardManager,
		metadataMgr:         metadataMgr,
		historyMgr:          historyMgr,
		historyV2Mgr:        historyV2Mgr,
		visibilityMgr:       visibilityMgr,
		executionMgrFactory: executionMgrFactory,
		domainCache:         domainCache,
		tokenSerializer:     common.NewJSONTaskTokenSerializer(),
		rateLimiter: quotas.NewDynamicRateLimiter(
			func() float64 {
				return float64(config.RPS())
			},
		),
		publicClient:     publicClient,
		domainReplicator: domainReplicator,
	}

	// prevent us from trying to serve requests before shard controller is started and ready
	handler.startWG.Add(1)
	return handler
}

// RegisterHandler register this handler, must be called before Start()
func (h *Handler) RegisterHandler() {
	h.Service.GetDispatcher().Register(historyserviceserver.New(h))
	h.Service.GetDispatcher().Register(metaserver.New(h))
}

// Start starts the handler
func (h *Handler) Start() error {
	h.Service.Start()

	h.domainCache = cache.NewDomainCache(h.metadataMgr, h.GetClusterMetadata(), h.GetMetricsClient(), h.GetLogger())
	h.domainCache.Start()

	matchingClient, err := h.GetClientBean().GetMatchingClient(h.domainCache.GetDomainName)
	if err != nil {
		return err
	}

	h.matchingServiceClient = matching.NewRetryableClient(
		matchingClient,
		common.CreateMatchingServiceRetryPolicy(),
		common.IsWhitelistServiceTransientError,
	)

	h.historyServiceClient = hc.NewRetryableClient(
		h.GetClientBean().GetHistoryClient(),
		common.CreateHistoryServiceRetryPolicy(),
		common.IsWhitelistServiceTransientError,
	)

	hServiceResolver, err1 := h.GetMembershipMonitor().GetResolver(common.HistoryServiceName)
	if err1 != nil {
		h.Service.GetLogger().Fatal("Unable to get history service resolver", tag.Error(err1))
	}
	h.hServiceResolver = hServiceResolver

	if h.GetClusterMetadata().IsGlobalDomainEnabled() {
		var err error
		h.publisher, err = h.GetMessagingClient().NewProducerWithClusterName(h.GetClusterMetadata().GetCurrentClusterName())
		if err != nil {
			h.GetLogger().Fatal("Creating kafka producer failed", tag.Error(err))
		}
	}

	h.replicationTaskFetchers = NewReplicationTaskFetchers(
		h.GetLogger(),
		h.GetClusterMetadata().GetReplicationConsumerConfig(),
		h.Service.GetClusterMetadata(),
		h.Service.GetClientBean())

	h.replicationTaskFetchers.Start()

	h.controller = newShardController(h.Service, h.GetHostInfo(), hServiceResolver, h.shardManager, h.historyMgr, h.historyV2Mgr,
		h.domainCache, h.executionMgrFactory, h, h.config, h.GetLogger(), h.GetMetricsClient())
	h.metricsClient = h.GetMetricsClient()
	h.historyEventNotifier = newHistoryEventNotifier(h.Service.GetTimeSource(), h.GetMetricsClient(), h.config.GetShardID)
	// events notifier must starts before controller
	h.historyEventNotifier.Start()
	h.controller.Start()

	h.startWG.Done()
	return nil
}

// Stop stops the handler
func (h *Handler) Stop() {
	h.replicationTaskFetchers.Stop()
	h.domainCache.Stop()
	h.controller.Stop()
	h.shardManager.Close()
	h.historyMgr.Close()
	if h.historyV2Mgr != nil {
		h.historyV2Mgr.Close()
	}
	h.executionMgrFactory.Close()
	h.metadataMgr.Close()
	h.visibilityMgr.Close()
	h.Service.Stop()
	h.historyEventNotifier.Stop()
}

// CreateEngine is implementation for HistoryEngineFactory used for creating the engine instance for shard
func (h *Handler) CreateEngine(context ShardContext) Engine {
	return NewEngineWithShardContext(context, h.visibilityMgr, h.matchingServiceClient, h.historyServiceClient,
		h.publicClient, h.historyEventNotifier, h.publisher, h.config, h.replicationTaskFetchers, h.domainReplicator)
}

// Health is for health check
func (h *Handler) Health(ctx context.Context) (*health.HealthStatus, error) {
	h.startWG.Wait()
	h.GetLogger().Debug("History health check endpoint reached.")
	hs := &health.HealthStatus{Ok: true, Msg: common.StringPtr("history good")}
	return hs, nil
}

// RecordActivityTaskHeartbeat - Record Activity Task Heart beat.
func (h *Handler) RecordActivityTaskHeartbeat(
	ctx context.Context,
	wrappedRequest *hist.RecordActivityTaskHeartbeatRequest,
) (resp *gen.RecordActivityTaskHeartbeatResponse, retError error) {

	defer log.CapturePanic(h.GetLogger(), &retError)
	h.startWG.Wait()

	scope := metrics.HistoryRecordActivityTaskHeartbeatScope
	h.metricsClient.IncCounter(scope, metrics.CadenceRequests)
	sw := h.metricsClient.StartTimer(scope, metrics.CadenceLatency)
	defer sw.Stop()

	domainID := wrappedRequest.GetDomainUUID()
	if domainID == "" {
		return nil, h.error(errDomainNotSet, scope, domainID, "")
	}

	if ok := h.rateLimiter.Allow(); !ok {
		return nil, h.error(errHistoryHostThrottle, scope, domainID, "")
	}

	heartbeatRequest := wrappedRequest.HeartbeatRequest
	token, err0 := h.tokenSerializer.Deserialize(heartbeatRequest.TaskToken)
	if err0 != nil {
		err0 = &gen.BadRequestError{Message: fmt.Sprintf("Error deserializing task token. Error: %v", err0)}
		return nil, h.error(err0, scope, domainID, "")
	}

	err0 = validateTaskToken(token)
	if err0 != nil {
		return nil, h.error(err0, scope, domainID, "")
	}
	workflowID := token.WorkflowID

	engine, err1 := h.controller.GetEngine(workflowID)
	if err1 != nil {
		return nil, h.error(err1, scope, domainID, workflowID)
	}

	response, err2 := engine.RecordActivityTaskHeartbeat(ctx, wrappedRequest)
	if err2 != nil {
		return nil, h.error(err2, scope, domainID, workflowID)
	}

	return response, nil
}

// RecordActivityTaskStarted - Record Activity Task started.
func (h *Handler) RecordActivityTaskStarted(
	ctx context.Context,
	recordRequest *hist.RecordActivityTaskStartedRequest,
) (resp *hist.RecordActivityTaskStartedResponse, retError error) {

	defer log.CapturePanic(h.GetLogger(), &retError)
	h.startWG.Wait()

	scope := metrics.HistoryRecordActivityTaskStartedScope
	h.metricsClient.IncCounter(scope, metrics.CadenceRequests)
	sw := h.metricsClient.StartTimer(scope, metrics.CadenceLatency)
	defer sw.Stop()

	domainID := recordRequest.GetDomainUUID()
	workflowExecution := recordRequest.WorkflowExecution
	workflowID := workflowExecution.GetWorkflowId()
	if recordRequest.GetDomainUUID() == "" {
		return nil, h.error(errDomainNotSet, scope, domainID, workflowID)
	}

	if ok := h.rateLimiter.Allow(); !ok {
		return nil, h.error(errHistoryHostThrottle, scope, domainID, workflowID)
	}

	engine, err1 := h.controller.GetEngine(workflowID)
	if err1 != nil {
		return nil, h.error(err1, scope, domainID, workflowID)
	}

	response, err2 := engine.RecordActivityTaskStarted(ctx, recordRequest)
	if err2 != nil {
		return nil, h.error(err2, scope, domainID, workflowID)
	}

	return response, nil
}

// RecordDecisionTaskStarted - Record Decision Task started.
func (h *Handler) RecordDecisionTaskStarted(
	ctx context.Context,
	recordRequest *hist.RecordDecisionTaskStartedRequest,
) (resp *hist.RecordDecisionTaskStartedResponse, retError error) {

	defer log.CapturePanic(h.GetLogger(), &retError)
	h.startWG.Wait()
	h.Service.GetLogger().Debug(fmt.Sprintf("RecordDecisionTaskStarted. DomainID: %v, WorkflowID: %v, RunID: %v, ScheduleID: %v",
		recordRequest.GetDomainUUID(),
		recordRequest.WorkflowExecution.GetWorkflowId(),
		common.StringDefault(recordRequest.WorkflowExecution.RunId),
		recordRequest.GetScheduleId()))

	scope := metrics.HistoryRecordDecisionTaskStartedScope
	h.metricsClient.IncCounter(scope, metrics.CadenceRequests)
	sw := h.metricsClient.StartTimer(scope, metrics.CadenceLatency)
	defer sw.Stop()

	domainID := recordRequest.GetDomainUUID()
	workflowExecution := recordRequest.WorkflowExecution
	workflowID := workflowExecution.GetWorkflowId()
	if domainID == "" {
		return nil, h.error(errDomainNotSet, scope, domainID, workflowID)
	}

	if ok := h.rateLimiter.Allow(); !ok {
		return nil, h.error(errHistoryHostThrottle, scope, domainID, workflowID)
	}

	if recordRequest.PollRequest == nil || recordRequest.PollRequest.TaskList.GetName() == "" {
		return nil, h.error(errTaskListNotSet, scope, domainID, workflowID)
	}

	engine, err1 := h.controller.GetEngine(workflowID)
	if err1 != nil {
		h.Service.GetLogger().Error("RecordDecisionTaskStarted failed.",
			tag.Error(err1),
			tag.WorkflowID(recordRequest.WorkflowExecution.GetWorkflowId()),
			tag.WorkflowRunID(recordRequest.WorkflowExecution.GetRunId()),
			tag.WorkflowScheduleID(recordRequest.GetScheduleId()),
		)
		return nil, h.error(err1, scope, domainID, workflowID)
	}

	response, err2 := engine.RecordDecisionTaskStarted(ctx, recordRequest)
	if err2 != nil {
		return nil, h.error(err2, scope, domainID, workflowID)
	}

	return response, nil
}

// RespondActivityTaskCompleted - records completion of an activity task
func (h *Handler) RespondActivityTaskCompleted(
	ctx context.Context,
	wrappedRequest *hist.RespondActivityTaskCompletedRequest,
) (retError error) {

	defer log.CapturePanic(h.GetLogger(), &retError)
	h.startWG.Wait()

	scope := metrics.HistoryRespondActivityTaskCompletedScope
	h.metricsClient.IncCounter(scope, metrics.CadenceRequests)
	sw := h.metricsClient.StartTimer(scope, metrics.CadenceLatency)
	defer sw.Stop()

	domainID := wrappedRequest.GetDomainUUID()
	if domainID == "" {
		return h.error(errDomainNotSet, scope, domainID, "")
	}

	if ok := h.rateLimiter.Allow(); !ok {
		return h.error(errHistoryHostThrottle, scope, domainID, "")
	}

	completeRequest := wrappedRequest.CompleteRequest
	token, err0 := h.tokenSerializer.Deserialize(completeRequest.TaskToken)
	if err0 != nil {
		err0 = &gen.BadRequestError{Message: fmt.Sprintf("Error deserializing task token. Error: %v", err0)}
		return h.error(err0, scope, domainID, "")
	}

	err0 = validateTaskToken(token)
	if err0 != nil {
		return h.error(err0, scope, domainID, "")
	}
	workflowID := token.WorkflowID

	engine, err1 := h.controller.GetEngine(workflowID)
	if err1 != nil {
		return h.error(err1, scope, domainID, workflowID)
	}

	err2 := engine.RespondActivityTaskCompleted(ctx, wrappedRequest)
	if err2 != nil {
		return h.error(err2, scope, domainID, workflowID)
	}

	return nil
}

// RespondActivityTaskFailed - records failure of an activity task
func (h *Handler) RespondActivityTaskFailed(
	ctx context.Context,
	wrappedRequest *hist.RespondActivityTaskFailedRequest,
) (retError error) {

	defer log.CapturePanic(h.GetLogger(), &retError)
	h.startWG.Wait()

	scope := metrics.HistoryRespondActivityTaskFailedScope
	h.metricsClient.IncCounter(scope, metrics.CadenceRequests)
	sw := h.metricsClient.StartTimer(scope, metrics.CadenceLatency)
	defer sw.Stop()

	domainID := wrappedRequest.GetDomainUUID()
	if domainID == "" {
		return h.error(errDomainNotSet, scope, domainID, "")
	}

	if ok := h.rateLimiter.Allow(); !ok {
		return h.error(errHistoryHostThrottle, scope, domainID, "")
	}

	failRequest := wrappedRequest.FailedRequest
	token, err0 := h.tokenSerializer.Deserialize(failRequest.TaskToken)
	if err0 != nil {
		err0 = &gen.BadRequestError{Message: fmt.Sprintf("Error deserializing task token. Error: %v", err0)}
		return h.error(err0, scope, domainID, "")
	}

	err0 = validateTaskToken(token)
	if err0 != nil {
		return h.error(err0, scope, domainID, "")
	}
	workflowID := token.WorkflowID

	engine, err1 := h.controller.GetEngine(workflowID)
	if err1 != nil {
		return h.error(err1, scope, domainID, workflowID)
	}

	err2 := engine.RespondActivityTaskFailed(ctx, wrappedRequest)
	if err2 != nil {
		return h.error(err2, scope, domainID, workflowID)
	}

	return nil
}

// RespondActivityTaskCanceled - records failure of an activity task
func (h *Handler) RespondActivityTaskCanceled(
	ctx context.Context,
	wrappedRequest *hist.RespondActivityTaskCanceledRequest,
) (retError error) {

	defer log.CapturePanic(h.GetLogger(), &retError)
	h.startWG.Wait()

	scope := metrics.HistoryRespondActivityTaskCanceledScope
	h.metricsClient.IncCounter(scope, metrics.CadenceRequests)
	sw := h.metricsClient.StartTimer(scope, metrics.CadenceLatency)
	defer sw.Stop()

	domainID := wrappedRequest.GetDomainUUID()
	if domainID == "" {
		return h.error(errDomainNotSet, scope, domainID, "")
	}

	if ok := h.rateLimiter.Allow(); !ok {
		return h.error(errHistoryHostThrottle, scope, domainID, "")
	}

	cancelRequest := wrappedRequest.CancelRequest
	token, err0 := h.tokenSerializer.Deserialize(cancelRequest.TaskToken)
	if err0 != nil {
		err0 = &gen.BadRequestError{Message: fmt.Sprintf("Error deserializing task token. Error: %v", err0)}
		return h.error(err0, scope, domainID, "")
	}

	err0 = validateTaskToken(token)
	if err0 != nil {
		return h.error(err0, scope, domainID, "")
	}
	workflowID := token.WorkflowID

	engine, err1 := h.controller.GetEngine(workflowID)
	if err1 != nil {
		return h.error(err1, scope, domainID, workflowID)
	}

	err2 := engine.RespondActivityTaskCanceled(ctx, wrappedRequest)
	if err2 != nil {
		return h.error(err2, scope, domainID, workflowID)
	}

	return nil
}

// RespondDecisionTaskCompleted - records completion of a decision task
func (h *Handler) RespondDecisionTaskCompleted(
	ctx context.Context,
	wrappedRequest *hist.RespondDecisionTaskCompletedRequest,
) (resp *hist.RespondDecisionTaskCompletedResponse, retError error) {

	defer log.CapturePanic(h.GetLogger(), &retError)
	h.startWG.Wait()

	scope := metrics.HistoryRespondDecisionTaskCompletedScope
	h.metricsClient.IncCounter(scope, metrics.CadenceRequests)
	sw := h.metricsClient.StartTimer(scope, metrics.CadenceLatency)
	defer sw.Stop()

	domainID := wrappedRequest.GetDomainUUID()
	if domainID == "" {
		return nil, h.error(errDomainNotSet, scope, domainID, "")
	}

	if ok := h.rateLimiter.Allow(); !ok {
		return nil, h.error(errHistoryHostThrottle, scope, domainID, "")
	}

	completeRequest := wrappedRequest.CompleteRequest
	token, err0 := h.tokenSerializer.Deserialize(completeRequest.TaskToken)
	if err0 != nil {
		err0 = &gen.BadRequestError{Message: fmt.Sprintf("Error deserializing task token. Error: %v", err0)}
		return nil, h.error(err0, scope, domainID, "")
	}

	h.Service.GetLogger().Debug(fmt.Sprintf("RespondDecisionTaskCompleted. DomainID: %v, WorkflowID: %v, RunID: %v, ScheduleID: %v",
		token.DomainID,
		token.WorkflowID,
		token.RunID,
		token.ScheduleID))

	err0 = validateTaskToken(token)
	if err0 != nil {
		return nil, h.error(err0, scope, domainID, "")
	}
	workflowID := token.WorkflowID

	engine, err1 := h.controller.GetEngine(workflowID)
	if err1 != nil {
		return nil, h.error(err1, scope, domainID, workflowID)
	}

	response, err2 := engine.RespondDecisionTaskCompleted(ctx, wrappedRequest)
	if err2 != nil {
		return nil, h.error(err2, scope, domainID, workflowID)
	}

	return response, nil
}

// RespondDecisionTaskFailed - failed response to decision task
func (h *Handler) RespondDecisionTaskFailed(
	ctx context.Context,
	wrappedRequest *hist.RespondDecisionTaskFailedRequest,
) (retError error) {

	defer log.CapturePanic(h.GetLogger(), &retError)
	h.startWG.Wait()

	scope := metrics.HistoryRespondDecisionTaskFailedScope
	h.metricsClient.IncCounter(scope, metrics.CadenceRequests)
	sw := h.metricsClient.StartTimer(scope, metrics.CadenceLatency)
	defer sw.Stop()

	domainID := wrappedRequest.GetDomainUUID()
	if domainID == "" {
		return h.error(errDomainNotSet, scope, domainID, "")
	}

	if ok := h.rateLimiter.Allow(); !ok {
		return h.error(errHistoryHostThrottle, scope, domainID, "")
	}

	failedRequest := wrappedRequest.FailedRequest
	token, err0 := h.tokenSerializer.Deserialize(failedRequest.TaskToken)
	if err0 != nil {
		err0 = &gen.BadRequestError{Message: fmt.Sprintf("Error deserializing task token. Error: %v", err0)}
		return h.error(err0, scope, domainID, "")
	}

	h.Service.GetLogger().Debug(fmt.Sprintf("RespondDecisionTaskFailed. DomainID: %v, WorkflowID: %v, RunID: %v, ScheduleID: %v",
		token.DomainID,
		token.WorkflowID,
		token.RunID,
		token.ScheduleID))

	err0 = validateTaskToken(token)
	if err0 != nil {
		return h.error(err0, scope, domainID, "")
	}
	workflowID := token.WorkflowID

	engine, err1 := h.controller.GetEngine(workflowID)
	if err1 != nil {
		return h.error(err1, scope, domainID, workflowID)
	}

	err2 := engine.RespondDecisionTaskFailed(ctx, wrappedRequest)
	if err2 != nil {
		return h.error(err2, scope, domainID, workflowID)
	}

	return nil
}

// StartWorkflowExecution - creates a new workflow execution
func (h *Handler) StartWorkflowExecution(
	ctx context.Context,
	wrappedRequest *hist.StartWorkflowExecutionRequest,
) (resp *gen.StartWorkflowExecutionResponse, retError error) {

	defer log.CapturePanic(h.GetLogger(), &retError)
	h.startWG.Wait()

	scope := metrics.HistoryStartWorkflowExecutionScope
	h.metricsClient.IncCounter(scope, metrics.CadenceRequests)
	sw := h.metricsClient.StartTimer(scope, metrics.CadenceLatency)
	defer sw.Stop()

	domainID := wrappedRequest.GetDomainUUID()
	if domainID == "" {
		return nil, h.error(errDomainNotSet, scope, domainID, "")
	}

	if ok := h.rateLimiter.Allow(); !ok {
		return nil, h.error(errHistoryHostThrottle, scope, domainID, "")
	}

	startRequest := wrappedRequest.StartRequest
	workflowID := startRequest.GetWorkflowId()
	engine, err1 := h.controller.GetEngine(workflowID)
	if err1 != nil {
		return nil, h.error(err1, scope, domainID, workflowID)
	}

	response, err2 := engine.StartWorkflowExecution(ctx, wrappedRequest)
	if err2 != nil {
		return nil, h.error(err2, scope, domainID, workflowID)
	}

	return response, nil
}

// DescribeHistoryHost returns information about the internal states of a history host
func (h *Handler) DescribeHistoryHost(
	ctx context.Context,
	request *gen.DescribeHistoryHostRequest,
) (resp *gen.DescribeHistoryHostResponse, retError error) {

	defer log.CapturePanic(h.GetLogger(), &retError)
	h.startWG.Wait()

	numOfItemsInCacheByID, numOfItemsInCacheByName := h.domainCache.GetCacheSize()
	status := ""
	if h.controller.isStarted > 0 {
		status += "started,"
	} else {
		status += "not started,"
	}
	if h.controller.isStopped > 0 {
		status += "stopped,"
	} else {
		status += "not stopped,"
	}
	if h.controller.isStopping {
		status += "stopping"
	} else {
		status += "not stopping"
	}

	resp = &gen.DescribeHistoryHostResponse{
		NumberOfShards: common.Int32Ptr(int32(h.controller.numShards())),
		ShardIDs:       h.controller.shardIDs(),
		DomainCache: &gen.DomainCacheInfo{
			NumOfItemsInCacheByID:   &numOfItemsInCacheByID,
			NumOfItemsInCacheByName: &numOfItemsInCacheByName,
		},
		ShardControllerStatus: &status,
		Address:               common.StringPtr(h.GetHostInfo().GetAddress()),
	}
	return resp, nil
}

// DescribeMutableState - returns the internal analysis of workflow execution state
func (h *Handler) DescribeMutableState(
	ctx context.Context,
	request *hist.DescribeMutableStateRequest,
) (resp *hist.DescribeMutableStateResponse, retError error) {

	defer log.CapturePanic(h.GetLogger(), &retError)
	h.startWG.Wait()

	scope := metrics.HistoryRecordActivityTaskHeartbeatScope
	h.metricsClient.IncCounter(scope, metrics.CadenceRequests)
	sw := h.metricsClient.StartTimer(scope, metrics.CadenceLatency)
	defer sw.Stop()

	domainID := request.GetDomainUUID()
	if domainID == "" {
		return nil, h.error(errDomainNotSet, scope, domainID, "")
	}

	workflowExecution := request.Execution
	workflowID := workflowExecution.GetWorkflowId()
	engine, err1 := h.controller.GetEngine(workflowID)
	if err1 != nil {
		return nil, h.error(err1, scope, domainID, workflowID)
	}

	resp, err2 := engine.DescribeMutableState(ctx, request)
	if err2 != nil {
		return nil, h.error(err2, scope, domainID, workflowID)
	}
	return resp, nil
}

// GetMutableState - returns the id of the next event in the execution's history
func (h *Handler) GetMutableState(
	ctx context.Context,
	getRequest *hist.GetMutableStateRequest,
) (resp *hist.GetMutableStateResponse, retError error) {

	defer log.CapturePanic(h.GetLogger(), &retError)
	h.startWG.Wait()

	scope := metrics.HistoryGetMutableStateScope
	h.metricsClient.IncCounter(scope, metrics.CadenceRequests)
	sw := h.metricsClient.StartTimer(scope, metrics.CadenceLatency)
	defer sw.Stop()

	domainID := getRequest.GetDomainUUID()
	if domainID == "" {
		return nil, h.error(errDomainNotSet, scope, domainID, "")
	}

	if ok := h.rateLimiter.Allow(); !ok {
		return nil, h.error(errHistoryHostThrottle, scope, domainID, "")
	}

	workflowExecution := getRequest.Execution
	workflowID := workflowExecution.GetWorkflowId()
	engine, err1 := h.controller.GetEngine(workflowID)
	if err1 != nil {
		return nil, h.error(err1, scope, domainID, workflowID)
	}

	resp, err2 := engine.GetMutableState(ctx, getRequest)
	if err2 != nil {
		return nil, h.error(err2, scope, domainID, workflowID)
	}
	return resp, nil
}

// PollMutableState - returns the id of the next event in the execution's history
func (h *Handler) PollMutableState(
	ctx context.Context,
	getRequest *hist.PollMutableStateRequest,
) (resp *hist.PollMutableStateResponse, retError error) {

	defer log.CapturePanic(h.GetLogger(), &retError)
	h.startWG.Wait()

	scope := metrics.HistoryClientPollMutableStateScope
	h.metricsClient.IncCounter(scope, metrics.CadenceRequests)
	sw := h.metricsClient.StartTimer(scope, metrics.CadenceLatency)
	defer sw.Stop()

	domainID := getRequest.GetDomainUUID()
	if domainID == "" {
		return nil, h.error(errDomainNotSet, scope, domainID, "")
	}

	if ok := h.rateLimiter.Allow(); !ok {
		return nil, h.error(errHistoryHostThrottle, scope, domainID, "")
	}

	workflowExecution := getRequest.Execution
	workflowID := workflowExecution.GetWorkflowId()
	engine, err1 := h.controller.GetEngine(workflowID)
	if err1 != nil {
		return nil, h.error(err1, scope, domainID, workflowID)
	}

	resp, err2 := engine.PollMutableState(ctx, getRequest)
	if err2 != nil {
		return nil, h.error(err2, scope, domainID, workflowID)
	}
	return resp, nil
}

// DescribeWorkflowExecution returns information about the specified workflow execution.
func (h *Handler) DescribeWorkflowExecution(
	ctx context.Context,
	request *hist.DescribeWorkflowExecutionRequest,
) (resp *gen.DescribeWorkflowExecutionResponse, retError error) {

	defer log.CapturePanic(h.GetLogger(), &retError)
	h.startWG.Wait()

	scope := metrics.HistoryDescribeWorkflowExecutionScope
	h.metricsClient.IncCounter(scope, metrics.CadenceRequests)
	sw := h.metricsClient.StartTimer(scope, metrics.CadenceLatency)
	defer sw.Stop()

	domainID := request.GetDomainUUID()
	if domainID == "" {
		return nil, h.error(errDomainNotSet, scope, domainID, "")
	}

	if ok := h.rateLimiter.Allow(); !ok {
		return nil, h.error(errHistoryHostThrottle, scope, domainID, "")
	}

	workflowExecution := request.Request.Execution
	workflowID := workflowExecution.GetWorkflowId()
	engine, err1 := h.controller.GetEngine(workflowID)
	if err1 != nil {
		return nil, h.error(err1, scope, domainID, workflowID)
	}

	resp, err2 := engine.DescribeWorkflowExecution(ctx, request)
	if err2 != nil {
		return nil, h.error(err2, scope, domainID, workflowID)
	}
	return resp, nil
}

// RequestCancelWorkflowExecution - requests cancellation of a workflow
func (h *Handler) RequestCancelWorkflowExecution(
	ctx context.Context,
	request *hist.RequestCancelWorkflowExecutionRequest,
) (retError error) {

	defer log.CapturePanic(h.GetLogger(), &retError)
	h.startWG.Wait()

	scope := metrics.HistoryRequestCancelWorkflowExecutionScope
	h.metricsClient.IncCounter(scope, metrics.CadenceRequests)
	sw := h.metricsClient.StartTimer(scope, metrics.CadenceLatency)
	defer sw.Stop()

	domainID := request.GetDomainUUID()
	if domainID == "" || request.CancelRequest.GetDomain() == "" {
		return h.error(errDomainNotSet, scope, domainID, "")
	}

	if ok := h.rateLimiter.Allow(); !ok {
		return h.error(errHistoryHostThrottle, scope, domainID, "")
	}

	cancelRequest := request.CancelRequest
	h.Service.GetLogger().Debug(fmt.Sprintf("RequestCancelWorkflowExecution. DomainID: %v/%v, WorkflowID: %v, RunID: %v.",
		cancelRequest.GetDomain(),
		request.GetDomainUUID(),
		cancelRequest.WorkflowExecution.GetWorkflowId(),
		cancelRequest.WorkflowExecution.GetRunId()))

	workflowID := cancelRequest.WorkflowExecution.GetWorkflowId()
	engine, err1 := h.controller.GetEngine(workflowID)
	if err1 != nil {
		return h.error(err1, scope, domainID, workflowID)
	}

	err2 := engine.RequestCancelWorkflowExecution(ctx, request)
	if err2 != nil {
		return h.error(err2, scope, domainID, workflowID)
	}

	return nil
}

// SignalWorkflowExecution is used to send a signal event to running workflow execution.  This results in
// WorkflowExecutionSignaled event recorded in the history and a decision task being created for the execution.
func (h *Handler) SignalWorkflowExecution(
	ctx context.Context,
	wrappedRequest *hist.SignalWorkflowExecutionRequest,
) (retError error) {

	defer log.CapturePanic(h.GetLogger(), &retError)
	h.startWG.Wait()

	scope := metrics.HistorySignalWorkflowExecutionScope
	h.metricsClient.IncCounter(scope, metrics.CadenceRequests)
	sw := h.metricsClient.StartTimer(scope, metrics.CadenceLatency)
	defer sw.Stop()

	domainID := wrappedRequest.GetDomainUUID()
	if domainID == "" {
		return h.error(errDomainNotSet, scope, domainID, "")
	}

	if ok := h.rateLimiter.Allow(); !ok {
		return h.error(errHistoryHostThrottle, scope, domainID, "")
	}

	workflowExecution := wrappedRequest.SignalRequest.WorkflowExecution
	workflowID := workflowExecution.GetWorkflowId()
	engine, err1 := h.controller.GetEngine(workflowID)
	if err1 != nil {
		return h.error(err1, scope, domainID, workflowID)
	}

	err2 := engine.SignalWorkflowExecution(ctx, wrappedRequest)
	if err2 != nil {
		return h.error(err2, scope, domainID, workflowID)
	}

	return nil
}

// SignalWithStartWorkflowExecution is used to ensure sending a signal event to a workflow execution.
// If workflow is running, this results in WorkflowExecutionSignaled event recorded in the history
// and a decision task being created for the execution.
// If workflow is not running or not found, this results in WorkflowExecutionStarted and WorkflowExecutionSignaled
// event recorded in history, and a decision task being created for the execution
func (h *Handler) SignalWithStartWorkflowExecution(
	ctx context.Context,
	wrappedRequest *hist.SignalWithStartWorkflowExecutionRequest,
) (resp *gen.StartWorkflowExecutionResponse, retError error) {

	defer log.CapturePanic(h.GetLogger(), &retError)
	h.startWG.Wait()

	scope := metrics.HistorySignalWithStartWorkflowExecutionScope
	h.metricsClient.IncCounter(scope, metrics.CadenceRequests)
	sw := h.metricsClient.StartTimer(scope, metrics.CadenceLatency)
	defer sw.Stop()

	domainID := wrappedRequest.GetDomainUUID()
	if domainID == "" {
		return nil, h.error(errDomainNotSet, scope, domainID, "")
	}

	if ok := h.rateLimiter.Allow(); !ok {
		return nil, h.error(errHistoryHostThrottle, scope, domainID, "")
	}

	signalWithStartRequest := wrappedRequest.SignalWithStartRequest
	workflowID := signalWithStartRequest.GetWorkflowId()
	engine, err1 := h.controller.GetEngine(workflowID)
	if err1 != nil {
		return nil, h.error(err1, scope, domainID, workflowID)
	}

	resp, err2 := engine.SignalWithStartWorkflowExecution(ctx, wrappedRequest)
	if err2 != nil {
		return nil, h.error(err2, scope, domainID, workflowID)
	}

	return resp, nil
}

// RemoveSignalMutableState is used to remove a signal request ID that was previously recorded.  This is currently
// used to clean execution info when signal decision finished.
func (h *Handler) RemoveSignalMutableState(
	ctx context.Context,
	wrappedRequest *hist.RemoveSignalMutableStateRequest,
) (retError error) {

	defer log.CapturePanic(h.GetLogger(), &retError)
	h.startWG.Wait()

	scope := metrics.HistoryRemoveSignalMutableStateScope
	h.metricsClient.IncCounter(scope, metrics.CadenceRequests)
	sw := h.metricsClient.StartTimer(scope, metrics.CadenceLatency)
	defer sw.Stop()

	domainID := wrappedRequest.GetDomainUUID()
	if domainID == "" {
		return h.error(errDomainNotSet, scope, domainID, "")
	}

	if ok := h.rateLimiter.Allow(); !ok {
		return h.error(errHistoryHostThrottle, scope, domainID, "")
	}

	workflowExecution := wrappedRequest.WorkflowExecution
	workflowID := workflowExecution.GetWorkflowId()
	engine, err1 := h.controller.GetEngine(workflowID)
	if err1 != nil {
		return h.error(err1, scope, domainID, workflowID)
	}

	err2 := engine.RemoveSignalMutableState(ctx, wrappedRequest)
	if err2 != nil {
		return h.error(err2, scope, domainID, workflowID)
	}

	return nil
}

// TerminateWorkflowExecution terminates an existing workflow execution by recording WorkflowExecutionTerminated event
// in the history and immediately terminating the execution instance.
func (h *Handler) TerminateWorkflowExecution(
	ctx context.Context,
	wrappedRequest *hist.TerminateWorkflowExecutionRequest,
) (retError error) {

	defer log.CapturePanic(h.GetLogger(), &retError)
	h.startWG.Wait()

	scope := metrics.HistoryTerminateWorkflowExecutionScope
	h.metricsClient.IncCounter(scope, metrics.CadenceRequests)
	sw := h.metricsClient.StartTimer(scope, metrics.CadenceLatency)
	defer sw.Stop()

	domainID := wrappedRequest.GetDomainUUID()
	if domainID == "" {
		return h.error(errDomainNotSet, scope, domainID, "")
	}

	if ok := h.rateLimiter.Allow(); !ok {
		return h.error(errHistoryHostThrottle, scope, domainID, "")
	}

	workflowExecution := wrappedRequest.TerminateRequest.WorkflowExecution
	workflowID := workflowExecution.GetWorkflowId()
	engine, err1 := h.controller.GetEngine(workflowID)
	if err1 != nil {
		return h.error(err1, scope, domainID, workflowID)
	}

	err2 := engine.TerminateWorkflowExecution(ctx, wrappedRequest)
	if err2 != nil {
		return h.error(err2, scope, domainID, workflowID)
	}

	return nil
}

// ResetWorkflowExecution reset an existing workflow execution
// in the history and immediately terminating the execution instance.
func (h *Handler) ResetWorkflowExecution(
	ctx context.Context,
	wrappedRequest *hist.ResetWorkflowExecutionRequest,
) (resp *gen.ResetWorkflowExecutionResponse, retError error) {

	defer log.CapturePanic(h.GetLogger(), &retError)
	h.startWG.Wait()

	scope := metrics.HistoryResetWorkflowExecutionScope
	h.metricsClient.IncCounter(scope, metrics.CadenceRequests)
	sw := h.metricsClient.StartTimer(scope, metrics.CadenceLatency)
	defer sw.Stop()

	domainID := wrappedRequest.GetDomainUUID()
	if domainID == "" {
		return nil, h.error(errDomainNotSet, scope, domainID, "")
	}

	if ok := h.rateLimiter.Allow(); !ok {
		return nil, h.error(errHistoryHostThrottle, scope, domainID, "")
	}

	workflowExecution := wrappedRequest.ResetRequest.WorkflowExecution
	workflowID := workflowExecution.GetWorkflowId()
	engine, err1 := h.controller.GetEngine(workflowID)
	if err1 != nil {
		return nil, h.error(err1, scope, domainID, workflowID)
	}

	resp, err2 := engine.ResetWorkflowExecution(ctx, wrappedRequest)
	if err2 != nil {
		return nil, h.error(err2, scope, domainID, workflowID)
	}

	return resp, nil
}

// ScheduleDecisionTask is used for creating a decision task for already started workflow execution.  This is mainly
// used by transfer queue processor during the processing of StartChildWorkflowExecution task, where it first starts
// child execution without creating the decision task and then calls this API after updating the mutable state of
// parent execution.
func (h *Handler) ScheduleDecisionTask(
	ctx context.Context,
	request *hist.ScheduleDecisionTaskRequest,
) (retError error) {

	defer log.CapturePanic(h.GetLogger(), &retError)
	h.startWG.Wait()

	scope := metrics.HistoryScheduleDecisionTaskScope
	h.metricsClient.IncCounter(scope, metrics.CadenceRequests)
	sw := h.metricsClient.StartTimer(scope, metrics.CadenceLatency)
	defer sw.Stop()

	domainID := request.GetDomainUUID()
	if domainID == "" {
		return h.error(errDomainNotSet, scope, domainID, "")
	}

	if ok := h.rateLimiter.Allow(); !ok {
		return h.error(errHistoryHostThrottle, scope, domainID, "")
	}

	if request.WorkflowExecution == nil {
		return h.error(errWorkflowExecutionNotSet, scope, domainID, "")
	}

	workflowExecution := request.WorkflowExecution
	workflowID := workflowExecution.GetWorkflowId()
	engine, err1 := h.controller.GetEngine(workflowID)
	if err1 != nil {
		return h.error(err1, scope, domainID, workflowID)
	}

	err2 := engine.ScheduleDecisionTask(ctx, request)
	if err2 != nil {
		return h.error(err2, scope, domainID, workflowID)
	}

	return nil
}

// RecordChildExecutionCompleted is used for reporting the completion of child workflow execution to parent.
// This is mainly called by transfer queue processor during the processing of DeleteExecution task.
func (h *Handler) RecordChildExecutionCompleted(
	ctx context.Context,
	request *hist.RecordChildExecutionCompletedRequest,
) (retError error) {

	defer log.CapturePanic(h.GetLogger(), &retError)
	h.startWG.Wait()

	scope := metrics.HistoryRecordChildExecutionCompletedScope
	h.metricsClient.IncCounter(scope, metrics.CadenceRequests)
	sw := h.metricsClient.StartTimer(scope, metrics.CadenceLatency)
	defer sw.Stop()

	domainID := request.GetDomainUUID()
	if domainID == "" {
		return h.error(errDomainNotSet, scope, domainID, "")
	}

	if ok := h.rateLimiter.Allow(); !ok {
		return h.error(errHistoryHostThrottle, scope, domainID, "")
	}

	if request.WorkflowExecution == nil {
		return h.error(errWorkflowExecutionNotSet, scope, domainID, "")
	}

	workflowExecution := request.WorkflowExecution
	workflowID := workflowExecution.GetWorkflowId()
	engine, err1 := h.controller.GetEngine(workflowID)
	if err1 != nil {
		return h.error(err1, scope, domainID, workflowID)
	}

	err2 := engine.RecordChildExecutionCompleted(ctx, request)
	if err2 != nil {
		return h.error(err2, scope, domainID, workflowID)
	}

	return nil
}

// ResetStickyTaskList reset the volatile information in mutable state of a given workflow.
// Volatile information are the information related to client, such as:
// 1. StickyTaskList
// 2. StickyScheduleToStartTimeout
// 3. ClientLibraryVersion
// 4. ClientFeatureVersion
// 5. ClientImpl
func (h *Handler) ResetStickyTaskList(
	ctx context.Context,
	resetRequest *hist.ResetStickyTaskListRequest,
) (resp *hist.ResetStickyTaskListResponse, retError error) {

	defer log.CapturePanic(h.GetLogger(), &retError)
	h.startWG.Wait()

	scope := metrics.HistoryResetStickyTaskListScope
	h.metricsClient.IncCounter(scope, metrics.CadenceRequests)
	sw := h.metricsClient.StartTimer(scope, metrics.CadenceLatency)
	defer sw.Stop()

	domainID := resetRequest.GetDomainUUID()
	if domainID == "" {
		return nil, h.error(errDomainNotSet, scope, domainID, "")
	}

	if ok := h.rateLimiter.Allow(); !ok {
		return nil, h.error(errHistoryHostThrottle, scope, domainID, "")
	}

	workflowID := resetRequest.Execution.GetWorkflowId()
	engine, err := h.controller.GetEngine(workflowID)
	if err != nil {
		return nil, h.error(err, scope, domainID, workflowID)
	}

	resp, err = engine.ResetStickyTaskList(ctx, resetRequest)
	if err != nil {
		return nil, h.error(err, scope, domainID, workflowID)
	}

	return resp, nil
}

// ReplicateEvents is called by processor to replicate history events for passive domains
func (h *Handler) ReplicateEvents(
	ctx context.Context,
	replicateRequest *hist.ReplicateEventsRequest,
) (retError error) {

	defer log.CapturePanic(h.GetLogger(), &retError)
	h.startWG.Wait()

	scope := metrics.HistoryReplicateEventsScope
	h.metricsClient.IncCounter(scope, metrics.CadenceRequests)
	sw := h.metricsClient.StartTimer(scope, metrics.CadenceLatency)
	defer sw.Stop()

	domainID := replicateRequest.GetDomainUUID()
	if domainID == "" {
		return h.error(errDomainNotSet, scope, domainID, "")
	}

	if ok := h.rateLimiter.Allow(); !ok {
		return h.error(errHistoryHostThrottle, scope, domainID, "")
	}

	workflowExecution := replicateRequest.WorkflowExecution
	workflowID := workflowExecution.GetWorkflowId()
	engine, err1 := h.controller.GetEngine(workflowID)
	if err1 != nil {
		return h.error(err1, scope, domainID, workflowID)
	}

	err2 := engine.ReplicateEvents(ctx, replicateRequest)
	if err2 != nil {
		return h.error(err2, scope, domainID, workflowID)
	}

	return nil
}

// ReplicateRawEvents is called by processor to replicate history raw events for passive domains
func (h *Handler) ReplicateRawEvents(
	ctx context.Context,
	replicateRequest *hist.ReplicateRawEventsRequest,
) (retError error) {

	defer log.CapturePanic(h.GetLogger(), &retError)
	h.startWG.Wait()

	scope := metrics.HistoryReplicateRawEventsScope
	h.metricsClient.IncCounter(scope, metrics.CadenceRequests)
	sw := h.metricsClient.StartTimer(scope, metrics.CadenceLatency)
	defer sw.Stop()

	domainID := replicateRequest.GetDomainUUID()
	if domainID == "" {
		return h.error(errDomainNotSet, scope, domainID, "")
	}

	if ok := h.rateLimiter.Allow(); !ok {
		return h.error(errHistoryHostThrottle, scope, domainID, "")
	}

	workflowExecution := replicateRequest.WorkflowExecution
	workflowID := workflowExecution.GetWorkflowId()
	engine, err1 := h.controller.GetEngine(workflowID)
	if err1 != nil {
		return h.error(err1, scope, domainID, workflowID)
	}

	err2 := engine.ReplicateRawEvents(ctx, replicateRequest)
	if err2 != nil {
		return h.error(err2, scope, domainID, workflowID)
	}

	return nil
}

// SyncShardStatus is called by processor to sync history shard information from another cluster
func (h *Handler) SyncShardStatus(
	ctx context.Context,
	syncShardStatusRequest *hist.SyncShardStatusRequest,
) (retError error) {

	defer log.CapturePanic(h.GetLogger(), &retError)
	h.startWG.Wait()

	scope := metrics.HistorySyncShardStatusScope
	h.metricsClient.IncCounter(scope, metrics.CadenceRequests)
	sw := h.metricsClient.StartTimer(scope, metrics.CadenceLatency)
	defer sw.Stop()

	if ok := h.rateLimiter.Allow(); !ok {
		return h.error(errHistoryHostThrottle, scope, "", "")
	}

	if syncShardStatusRequest.SourceCluster == nil {
		return h.error(errSourceClusterNotSet, scope, "", "")
	}

	if syncShardStatusRequest.ShardId == nil {
		return h.error(errShardIDNotSet, scope, "", "")
	}

	if syncShardStatusRequest.Timestamp == nil {
		return h.error(errTimestampNotSet, scope, "", "")
	}

	// shard ID is already provided in the request
	engine, err := h.controller.getEngineForShard(int(syncShardStatusRequest.GetShardId()))
	if err != nil {
		return h.error(err, scope, "", "")
	}

	err = engine.SyncShardStatus(ctx, syncShardStatusRequest)
	if err != nil {
		return h.error(err, scope, "", "")
	}

	return nil
}

// SyncActivity is called by processor to sync activity
func (h *Handler) SyncActivity(
	ctx context.Context,
	syncActivityRequest *hist.SyncActivityRequest,
) (retError error) {

	defer log.CapturePanic(h.GetLogger(), &retError)
	h.startWG.Wait()

	scope := metrics.HistorySyncActivityScope
	h.metricsClient.IncCounter(scope, metrics.CadenceRequests)
	sw := h.metricsClient.StartTimer(scope, metrics.CadenceLatency)
	defer sw.Stop()

	domainID := syncActivityRequest.GetDomainId()
	if syncActivityRequest.DomainId == nil || uuid.Parse(syncActivityRequest.GetDomainId()) == nil {
		return h.error(errDomainNotSet, scope, domainID, "")
	}

	if ok := h.rateLimiter.Allow(); !ok {
		return h.error(errHistoryHostThrottle, scope, domainID, "")
	}

	if syncActivityRequest.WorkflowId == nil {
		return h.error(errWorkflowIDNotSet, scope, domainID, "")
	}

	if syncActivityRequest.RunId == nil || uuid.Parse(syncActivityRequest.GetRunId()) == nil {
		return h.error(errRunIDNotValid, scope, domainID, "")
	}

	workflowID := syncActivityRequest.GetWorkflowId()
	engine, err := h.controller.GetEngine(workflowID)
	if err != nil {
		return h.error(err, scope, domainID, workflowID)
	}

	err = engine.SyncActivity(ctx, syncActivityRequest)
	if err != nil {
		return h.error(err, scope, domainID, workflowID)
	}

	return nil
}

// GetReplicationMessages is called by remote peers to get replicated messages for cross DC replication
func (h *Handler) GetReplicationMessages(
	ctx context.Context,
	request *r.GetReplicationMessagesRequest,
) (resp *r.GetReplicationMessagesResponse, retError error) {
	defer log.CapturePanic(h.GetLogger(), &retError)
	h.startWG.Wait()

	h.GetLogger().Debug("Received GetReplicationMessages call.")

	scope := metrics.HistoryGetReplicationMessagesScope
	h.metricsClient.IncCounter(scope, metrics.CadenceRequests)
	sw := h.metricsClient.StartTimer(scope, metrics.CadenceLatency)
	defer sw.Stop()

	var wg sync.WaitGroup
	wg.Add(len(request.Tokens))
	result := new(sync.Map)

	for _, token := range request.Tokens {
		go func(token *r.ReplicationToken) {
			defer wg.Done()

			engine, err := h.controller.getEngineForShard(int(token.GetShardID()))
			if err != nil {
				h.GetLogger().Warn("History engine not found for shard", tag.Error(err))
				return
			}

			tasks, err := engine.GetReplicationMessages(ctx, token.GetLastRetrivedMessageId())
			if err != nil {
				h.GetLogger().Warn("Failed to get replication tasks for shard", tag.Error(err))
				return
			}

			result.Store(token.GetShardID(), tasks)
		}(token)
	}

	wg.Wait()

	messagesByShard := make(map[int32]*r.ReplicationMessages)
	result.Range(func(key, value interface{}) bool {
		shardID := key.(int32)
		tasks := value.(*r.ReplicationMessages)
		messagesByShard[shardID] = tasks
		return true
	})

	h.GetLogger().Debug("GetReplicationMessages succeeded.")

	return &r.GetReplicationMessagesResponse{MessagesByShard: messagesByShard}, nil
}

// convertError is a helper method to convert ShardOwnershipLostError from persistence layer returned by various
// HistoryEngine API calls to ShardOwnershipLost error return by HistoryService for client to be redirected to the
// correct shard.
func (h *Handler) convertError(err error) error {
	switch err.(type) {
	case *persistence.ShardOwnershipLostError:
		shardID := err.(*persistence.ShardOwnershipLostError).ShardID
		info, err := h.hServiceResolver.Lookup(string(shardID))
		if err == nil {
			return createShardOwnershipLostError(h.GetHostInfo().GetAddress(), info.GetAddress())
		}
		return createShardOwnershipLostError(h.GetHostInfo().GetAddress(), "")
	case *persistence.WorkflowExecutionAlreadyStartedError:
		err := err.(*persistence.WorkflowExecutionAlreadyStartedError)
		return &gen.InternalServiceError{Message: err.Msg}
	case *persistence.CurrentWorkflowConditionFailedError:
		err := err.(*persistence.CurrentWorkflowConditionFailedError)
		return &gen.InternalServiceError{Message: err.Msg}
	case *persistence.TransactionSizeLimitError:
		err := err.(*persistence.TransactionSizeLimitError)
		return &gen.BadRequestError{Message: err.Msg}
	}

	return err
}

func (h *Handler) updateErrorMetric(
	scope int,
	domainID string,
	workflowID string,
	err error,
) {

	if err == context.DeadlineExceeded || err == context.Canceled {
		h.metricsClient.IncCounter(scope, metrics.CadenceErrContextTimeoutCounter)
		return
	}

	switch err := err.(type) {
	case *hist.ShardOwnershipLostError:
		h.metricsClient.IncCounter(scope, metrics.CadenceErrShardOwnershipLostCounter)
	case *hist.EventAlreadyStartedError:
		h.metricsClient.IncCounter(scope, metrics.CadenceErrEventAlreadyStartedCounter)
	case *gen.BadRequestError:
		h.metricsClient.IncCounter(scope, metrics.CadenceErrBadRequestCounter)
	case *gen.DomainNotActiveError:
		h.metricsClient.IncCounter(scope, metrics.CadenceErrBadRequestCounter)
	case *gen.WorkflowExecutionAlreadyStartedError:
		h.metricsClient.IncCounter(scope, metrics.CadenceErrExecutionAlreadyStartedCounter)
	case *gen.EntityNotExistsError:
		h.metricsClient.IncCounter(scope, metrics.CadenceErrEntityNotExistsCounter)
	case *gen.CancellationAlreadyRequestedError:
		h.metricsClient.IncCounter(scope, metrics.CadenceErrCancellationAlreadyRequestedCounter)
	case *gen.LimitExceededError:
		h.metricsClient.IncCounter(scope, metrics.CadenceErrLimitExceededCounter)
	case *gen.RetryTaskError:
		h.metricsClient.IncCounter(scope, metrics.CadenceErrRetryTaskCounter)
	case *gen.ServiceBusyError:
		h.metricsClient.IncCounter(scope, metrics.CadenceErrServiceBusyCounter)
	case *yarpcerrors.Status:
		if err.Code() == yarpcerrors.CodeDeadlineExceeded {
			h.metricsClient.IncCounter(scope, metrics.CadenceErrContextTimeoutCounter)
		}
		h.metricsClient.IncCounter(scope, metrics.CadenceFailures)
	case *gen.InternalServiceError:
		h.metricsClient.IncCounter(scope, metrics.CadenceFailures)
		h.Service.GetLogger().Error("Internal service error",
			tag.Error(err),
			tag.WorkflowID(workflowID),
			tag.WorkflowDomainID(domainID))
	default:
		h.metricsClient.IncCounter(scope, metrics.CadenceFailures)
		h.getLoggerWithTags(domainID, workflowID).Error("Uncategorized error", tag.Error(err))
	}
}

func (h *Handler) error(
	err error,
	scope int,
	domainID string,
	workflowID string,
) error {

	err = h.convertError(err)
	h.updateErrorMetric(scope, domainID, workflowID, err)

	return err
}

func (h *Handler) getLoggerWithTags(
	domainID string,
	workflowID string,
) log.Logger {

	logger := h.GetLogger()
	if domainID != "" {
		logger = logger.WithTags(tag.WorkflowDomainID(domainID))
	}

	if workflowID != "" {
		logger = logger.WithTags(tag.WorkflowID(workflowID))
	}

	return logger
}

func createShardOwnershipLostError(
	currentHost string,
	ownerHost string,
) *hist.ShardOwnershipLostError {

	shardLostErr := &hist.ShardOwnershipLostError{}
	shardLostErr.Message = common.StringPtr(fmt.Sprintf("Shard is not owned by host: %v", currentHost))
	shardLostErr.Owner = common.StringPtr(ownerHost)

	return shardLostErr
}

func validateTaskToken(token *common.TaskToken) error {
	if token.WorkflowID == "" {
		return errWorkflowIDNotSet
	}
	if token.RunID != "" && uuid.Parse(token.RunID) == nil {
		return errRunIDNotValid
	}
	return nil
}<|MERGE_RESOLUTION|>--- conflicted
+++ resolved
@@ -105,10 +105,7 @@
 	domainCache cache.DomainCache,
 	publicClient workflowserviceclient.Interface,
 ) *Handler {
-<<<<<<< HEAD
-=======
 	domainReplicator := replicator.NewDomainReplicator(metadataMgr, sVice.GetLogger())
->>>>>>> 336e32ce
 
 	handler := &Handler{
 		Service:             sVice,
