--- conflicted
+++ resolved
@@ -90,15 +90,9 @@
 		state:                              contextStateAcquired,
 		engineFuture:                       future.NewFuture[Engine](),
 		shardInfo:                          shardInfo,
-<<<<<<< HEAD
 		taskSequenceNumber:                 shardInfo.RangeId << int64(config.RangeSizeBits),
-		immediateExclusiveTaskMaxReadLevel: shardInfo.RangeId << int64(config.RangeSizeBits),
+		immediateTaskExclusiveMaxReadLevel: shardInfo.RangeId << int64(config.RangeSizeBits),
 		maxTaskSequenceNumber:              (shardInfo.RangeId + 1) << int64(config.RangeSizeBits),
-=======
-		taskSequenceNumber:                 1,
-		immediateTaskExclusiveMaxReadLevel: 1,
-		maxTaskSequenceNumber:              100000,
->>>>>>> c7866bba
 		scheduledTaskMaxReadLevelMap:       make(map[string]time.Time),
 		remoteClusterInfos:                 make(map[string]*remoteClusterInfo),
 		handoverNamespaces:                 make(map[string]*namespaceHandOverInfo),
