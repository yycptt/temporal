--- conflicted
+++ resolved
@@ -27,11 +27,8 @@
 import (
 	"go.temporal.io/server/common/predicates"
 	"golang.org/x/exp/maps"
-<<<<<<< HEAD
-=======
 
 	enumsspb "go.temporal.io/server/api/enums/v1"
->>>>>>> b3c28108
 )
 
 type (
