--- conflicted
+++ resolved
@@ -173,17 +173,7 @@
 	))
 	defer updateAckTimer.Stop()
 
-<<<<<<< HEAD
-processorPumpLoop:
-=======
-	rescheduleTimer := time.NewTimer(backoff.JitDuration(
-		p.options.RescheduleInterval(),
-		p.options.RescheduleIntervalJitterCoefficient(),
-	))
-	defer rescheduleTimer.Stop()
-
 eventLoop:
->>>>>>> d09213a4
 	for {
 		// prioritize shutdown
 		select {
