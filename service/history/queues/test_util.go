--- conflicted
+++ resolved
@@ -29,14 +29,10 @@
 	"math/rand"
 	"time"
 
-<<<<<<< HEAD
-	"go.temporal.io/server/common/predicates"
-=======
 	"golang.org/x/exp/slices"
 
->>>>>>> d09213a4
+	"go.temporal.io/server/common/predicates"
 	"go.temporal.io/server/service/history/tasks"
-	"golang.org/x/exp/slices"
 )
 
 func NewRandomKey() tasks.Key {
@@ -107,7 +103,6 @@
 	})
 
 	return ranges
-<<<<<<< HEAD
 }
 
 func NewRandomScopes(
@@ -124,6 +119,4 @@
 	}
 
 	return scopes
-=======
->>>>>>> d09213a4
 }