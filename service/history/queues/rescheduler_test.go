--- conflicted
+++ resolved
@@ -87,20 +87,6 @@
 		metrics.NoopMetricsHandler,
 	)
 
-<<<<<<< HEAD
-	numExecutable := 10
-	for i := 0; i != numExecutable/2; i++ {
-		mockTask := NewMockExecutable(s.controller)
-		mockTask.EXPECT().State().Return(ctasks.TaskStatePending).Times(1)
-		s.rescheduler.Add(
-			mockTask,
-			now.Add(time.Duration(rand.Int63n(rescheduleInterval.Nanoseconds()))),
-		)
-
-		s.rescheduler.Add(
-			NewMockExecutable(s.controller),
-			now.Add(rescheduleInterval+time.Duration(rand.Int63n(time.Minute.Nanoseconds()))),
-=======
 	rescheduler.Start()
 
 	numTasks := 20
@@ -141,17 +127,9 @@
 		rescheduler.Add(
 			NewMockExecutable(s.controller),
 			timeSource.Now().Add(time.Duration(rand.Int63n(300))*time.Second),
->>>>>>> c7866bba
 		)
 	}
 
-<<<<<<< HEAD
-	s.timeSource.Update(now.Add(rescheduleInterval))
-	s.rescheduler.reschedule()
-	s.Equal(numExecutable/2, s.rescheduler.Len())
-}
-
-=======
 	s.Equal(0, rescheduler.Len())
 }
 
@@ -163,6 +141,7 @@
 	numExecutable := 10
 	for i := 0; i != numExecutable/2; i++ {
 		mockTask := NewMockExecutable(s.controller)
+		mockTask.EXPECT().State().Return(ctasks.TaskStatePending).Times(1)
 		s.rescheduler.Add(
 			mockTask,
 			now.Add(time.Duration(rand.Int63n(rescheduleInterval.Nanoseconds()))),
@@ -182,7 +161,6 @@
 	s.Equal(numExecutable/2, s.rescheduler.Len())
 }
 
->>>>>>> c7866bba
 func (s *rescheudulerSuite) TestReschedule_SubmissionFailed() {
 	now := time.Now()
 	s.timeSource.Update(now)
@@ -191,10 +169,7 @@
 	numExecutable := 10
 	for i := 0; i != numExecutable; i++ {
 		mockTask := NewMockExecutable(s.controller)
-<<<<<<< HEAD
 		mockTask.EXPECT().State().Return(ctasks.TaskStatePending).Times(1)
-=======
->>>>>>> c7866bba
 		s.rescheduler.Add(
 			mockTask,
 			now.Add(time.Duration(rand.Int63n(rescheduleInterval.Nanoseconds()))),
@@ -214,9 +189,4 @@
 	s.timeSource.Update(now.Add(rescheduleInterval))
 	s.rescheduler.reschedule()
 	s.Equal(numExecutable-numSubmitted, s.rescheduler.Len())
-}
-
-// TODO: add test for
-// 1. reschedule loop
-// 2. shutdown/drain logic
-// 3. submission after stop+}