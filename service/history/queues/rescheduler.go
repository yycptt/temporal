--- conflicted
+++ resolved
@@ -66,12 +66,8 @@
 	reschedulerImpl struct {
 		scheduler      Scheduler
 		timeSource     clock.TimeSource
-<<<<<<< HEAD
 		logger         log.Logger
-		metricProvider metrics.MetricProvider
-=======
-		metricProvider metrics.MetricsHandler
->>>>>>> d09213a4
+		metricsHandler metrics.MetricsHandler
 
 		status     int32
 		shutdownCh chan struct{}
@@ -87,18 +83,14 @@
 func NewRescheduler(
 	scheduler Scheduler,
 	timeSource clock.TimeSource,
-<<<<<<< HEAD
 	logger log.Logger,
-	metricProvider metrics.MetricProvider,
-=======
-	metricProvider metrics.MetricsHandler,
->>>>>>> d09213a4
+	metricsHandler metrics.MetricsHandler,
 ) *reschedulerImpl {
 	return &reschedulerImpl{
 		scheduler:      scheduler,
 		timeSource:     timeSource,
 		logger:         logger,
-		metricProvider: metricProvider,
+		metricsHandler: metricsHandler,
 
 		status:     common.DaemonStatusInitialized,
 		shutdownCh: make(chan struct{}),
@@ -159,15 +151,11 @@
 	r.Lock()
 	defer r.Unlock()
 
-<<<<<<< HEAD
 	return r.pq.Len()
 }
 
 func (r *reschedulerImpl) rescheduleLoop() {
 	defer r.shutdownWG.Done()
-=======
-	r.metricProvider.Histogram(TaskReschedulerPendingTasks, metrics.Dimensionless).Record(int64(r.pq.Len()))
->>>>>>> d09213a4
 
 	for {
 		select {
@@ -185,7 +173,7 @@
 	r.Lock()
 	defer r.Unlock()
 
-	r.metricProvider.Histogram(TaskReschedulerPendingTasks, nil).Record(int64(r.pq.Len()))
+	r.metricsHandler.Histogram(TaskReschedulerPendingTasks, metrics.Dimensionless).Record(int64(r.pq.Len()))
 
 	var failToSubmit []rescheduledExecuable
 	for !r.pq.IsEmpty() {
