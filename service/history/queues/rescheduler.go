// The MIT License
//
// Copyright (c) 2020 Temporal Technologies Inc.  All rights reserved.
//
// Copyright (c) 2020 Uber Technologies, Inc.
//
// Permission is hereby granted, free of charge, to any person obtaining a copy
// of this software and associated documentation files (the "Software"), to deal
// in the Software without restriction, including without limitation the rights
// to use, copy, modify, merge, publish, distribute, sublicense, and/or sell
// copies of the Software, and to permit persons to whom the Software is
// furnished to do so, subject to the following conditions:
//
// The above copyright notice and this permission notice shall be included in
// all copies or substantial portions of the Software.
//
// THE SOFTWARE IS PROVIDED "AS IS", WITHOUT WARRANTY OF ANY KIND, EXPRESS OR
// IMPLIED, INCLUDING BUT NOT LIMITED TO THE WARRANTIES OF MERCHANTABILITY,
// FITNESS FOR A PARTICULAR PURPOSE AND NONINFRINGEMENT. IN NO EVENT SHALL THE
// AUTHORS OR COPYRIGHT HOLDERS BE LIABLE FOR ANY CLAIM, DAMAGES OR OTHER
// LIABILITY, WHETHER IN AN ACTION OF CONTRACT, TORT OR OTHERWISE, ARISING FROM,
// OUT OF OR IN CONNECTION WITH THE SOFTWARE OR THE USE OR OTHER DEALINGS IN
// THE SOFTWARE.

//go:generate mockgen -copyright_file ../../../LICENSE -package $GOPACKAGE -source $GOFILE -destination rescheduler_mock.go

package queues

import (
	"sync"
	"sync/atomic"
	"time"

	"go.temporal.io/server/common"
	"go.temporal.io/server/common/clock"
	"go.temporal.io/server/common/collection"
	"go.temporal.io/server/common/log"
	"go.temporal.io/server/common/log/tag"
	"go.temporal.io/server/common/metrics"
<<<<<<< HEAD
	ctasks "go.temporal.io/server/common/tasks"
=======
>>>>>>> c7866bba
	"go.temporal.io/server/common/timer"
)

const (
	rescheduleFailureBackoff = 3 * time.Second
)

type (
	// Rescheduler buffers task executables that are failed to process and
	// resubmit them to the task scheduler when the Reschedule method is called.
	Rescheduler interface {
		common.Daemon

		// Add task executable to the rescheduler.
		Add(task Executable, rescheduleTime time.Time)

		// Len returns the total number of task executables waiting to be rescheduled.
		Len() int
	}

	rescheduledExecuable struct {
		executable     Executable
		rescheduleTime time.Time
	}

	reschedulerImpl struct {
		scheduler      Scheduler
		timeSource     clock.TimeSource
		logger         log.Logger
		metricsHandler metrics.MetricsHandler

		status     int32
		shutdownCh chan struct{}
		shutdownWG sync.WaitGroup

		timerGate timer.Gate

		sync.Mutex
		pq collection.Queue[rescheduledExecuable]
	}
)

func NewRescheduler(
	scheduler Scheduler,
	timeSource clock.TimeSource,
	logger log.Logger,
	metricsHandler metrics.MetricsHandler,
) *reschedulerImpl {
	return &reschedulerImpl{
		scheduler:      scheduler,
		timeSource:     timeSource,
		logger:         logger,
		metricsHandler: metricsHandler,

		status:     common.DaemonStatusInitialized,
		shutdownCh: make(chan struct{}),

		timerGate: timer.NewLocalGate(timeSource),

		pq: collection.NewPriorityQueue((func(this rescheduledExecuable, that rescheduledExecuable) bool {
			return this.rescheduleTime.Before(that.rescheduleTime)
		})),
	}
}

func (r *reschedulerImpl) Start() {
	if !atomic.CompareAndSwapInt32(&r.status, common.DaemonStatusInitialized, common.DaemonStatusStarted) {
		return
	}

	r.shutdownWG.Add(1)
	go r.rescheduleLoop()

	r.logger.Info("Task rescheduler started.", tag.LifeCycleStarted)
}

func (r *reschedulerImpl) Stop() {
	if !atomic.CompareAndSwapInt32(&r.status, common.DaemonStatusStarted, common.DaemonStatusStopped) {
		return
	}

	close(r.shutdownCh)
	r.timerGate.Close()

	if success := common.AwaitWaitGroup(&r.shutdownWG, time.Minute); !success {
		r.logger.Warn("Task rescheduler timedout on shutdown.", tag.LifeCycleStopTimedout)
	}

	r.logger.Info("Task rescheduler stopped.", tag.LifeCycleStopped)
}

func (r *reschedulerImpl) Add(
	executable Executable,
	rescheduleTime time.Time,
) {
	r.Lock()
	r.pq.Add(rescheduledExecuable{
		executable:     executable,
		rescheduleTime: rescheduleTime,
	})
	r.Unlock()

	r.timerGate.Update(rescheduleTime)

	if r.isStopped() {
		r.drain()
	}
}

func (r *reschedulerImpl) Len() int {
	r.Lock()
	defer r.Unlock()

	return r.pq.Len()
}
<<<<<<< HEAD

func (r *reschedulerImpl) rescheduleLoop() {
	defer r.shutdownWG.Done()

=======

func (r *reschedulerImpl) rescheduleLoop() {
	defer r.shutdownWG.Done()

>>>>>>> c7866bba
	for {
		select {
		case <-r.shutdownCh:
			r.drain()
			return
		case <-r.timerGate.FireChan():
			r.reschedule()
		}
	}

}

func (r *reschedulerImpl) reschedule() {
	r.Lock()
	defer r.Unlock()

	r.metricsHandler.Histogram(TaskReschedulerPendingTasks, metrics.Dimensionless).Record(int64(r.pq.Len()))

	var failToSubmit []rescheduledExecuable
	for !r.pq.IsEmpty() {
		if r.timeSource.Now().Before(r.pq.Peek().rescheduleTime) {
			break
		}

		rescheduled := r.pq.Remove()
		executable := rescheduled.executable
<<<<<<< HEAD
		if executable.State() == ctasks.TaskStateCancelled {
			continue
		}

=======
>>>>>>> c7866bba
		submitted, err := r.scheduler.TrySubmit(executable)
		if err != nil {
			executable.Logger().Error("Failed to reschedule task", tag.Error(err))
		}

		if !submitted {
			rescheduled.rescheduleTime.Add(rescheduleFailureBackoff)
			failToSubmit = append(failToSubmit, rescheduled)
		}
	}

	for _, rescheduled := range failToSubmit {
		r.pq.Add(rescheduled)
	}

	if !r.pq.IsEmpty() {
		r.timerGate.Update(r.pq.Peek().rescheduleTime)
	}
}

func (r *reschedulerImpl) drain() {
	r.Lock()
	defer r.Unlock()

	for !r.pq.IsEmpty() {
		r.pq.Remove()
	}
}

func (r *reschedulerImpl) isStopped() bool {
	return atomic.LoadInt32(&r.status) == common.DaemonStatusStopped
}<|MERGE_RESOLUTION|>--- conflicted
+++ resolved
@@ -37,10 +37,7 @@
 	"go.temporal.io/server/common/log"
 	"go.temporal.io/server/common/log/tag"
 	"go.temporal.io/server/common/metrics"
-<<<<<<< HEAD
 	ctasks "go.temporal.io/server/common/tasks"
-=======
->>>>>>> c7866bba
 	"go.temporal.io/server/common/timer"
 )
 
@@ -156,17 +153,10 @@
 
 	return r.pq.Len()
 }
-<<<<<<< HEAD
 
 func (r *reschedulerImpl) rescheduleLoop() {
 	defer r.shutdownWG.Done()
 
-=======
-
-func (r *reschedulerImpl) rescheduleLoop() {
-	defer r.shutdownWG.Done()
-
->>>>>>> c7866bba
 	for {
 		select {
 		case <-r.shutdownCh:
@@ -193,13 +183,10 @@
 
 		rescheduled := r.pq.Remove()
 		executable := rescheduled.executable
-<<<<<<< HEAD
 		if executable.State() == ctasks.TaskStateCancelled {
 			continue
 		}
 
-=======
->>>>>>> c7866bba
 		submitted, err := r.scheduler.TrySubmit(executable)
 		if err != nil {
 			executable.Logger().Error("Failed to reschedule task", tag.Error(err))
