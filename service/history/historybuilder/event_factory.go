// The MIT License
//
// Copyright (c) 2024 Temporal Technologies Inc.  All rights reserved.
//
// Copyright (c) 2020 Uber Technologies, Inc.
//
// Permission is hereby granted, free of charge, to any person obtaining a copy
// of this software and associated documentation files (the "Software"), to deal
// in the Software without restriction, including without limitation the rights
// to use, copy, modify, merge, publish, distribute, sublicense, and/or sell
// copies of the Software, and to permit persons to whom the Software is
// furnished to do so, subject to the following conditions:
//
// The above copyright notice and this permission notice shall be included in
// all copies or substantial portions of the Software.
//
// THE SOFTWARE IS PROVIDED "AS IS", WITHOUT WARRANTY OF ANY KIND, EXPRESS OR
// IMPLIED, INCLUDING BUT NOT LIMITED TO THE WARRANTIES OF MERCHANTABILITY,
// FITNESS FOR A PARTICULAR PURPOSE AND NONINFRINGEMENT. IN NO EVENT SHALL THE
// AUTHORS OR COPYRIGHT HOLDERS BE LIABLE FOR ANY CLAIM, DAMAGES OR OTHER
// LIABILITY, WHETHER IN AN ACTION OF CONTRACT, TORT OR OTHERWISE, ARISING FROM,
// OUT OF OR IN CONNECTION WITH THE SOFTWARE OR THE USE OR OTHER DEALINGS IN
// THE SOFTWARE.

package historybuilder

import (
	"time"

	commandpb "go.temporal.io/api/command/v1"
	commonpb "go.temporal.io/api/common/v1"
	enumspb "go.temporal.io/api/enums/v1"
	failurepb "go.temporal.io/api/failure/v1"
	historypb "go.temporal.io/api/history/v1"
	sdkpb "go.temporal.io/api/sdk/v1"
	taskqueuepb "go.temporal.io/api/taskqueue/v1"
	updatepb "go.temporal.io/api/update/v1"
	workflowpb "go.temporal.io/api/workflow/v1"
	"google.golang.org/protobuf/types/known/durationpb"
	"google.golang.org/protobuf/types/known/timestamppb"

	"go.temporal.io/server/api/historyservice/v1"
	"go.temporal.io/server/common"
	"go.temporal.io/server/common/clock"
	"go.temporal.io/server/common/namespace"
)

type EventFactory struct {
	timeSource clock.TimeSource
	version    int64
}

func (b *EventFactory) CreateWorkflowExecutionStartedEvent(
	startTime time.Time,
	request *historyservice.StartWorkflowExecutionRequest,
	resetPoints *workflowpb.ResetPoints,
	prevRunID string,
	firstRunID string,
	originalRunID string,
) *historypb.HistoryEvent {
	event := b.createHistoryEvent(enumspb.EVENT_TYPE_WORKFLOW_EXECUTION_STARTED, startTime)
	req := request.StartRequest
	attributes := &historypb.WorkflowExecutionStartedEventAttributes{
		WorkflowType:                    req.WorkflowType,
		TaskQueue:                       req.TaskQueue,
		Header:                          req.Header,
		Input:                           req.Input,
		WorkflowRunTimeout:              req.WorkflowRunTimeout,
		WorkflowExecutionTimeout:        req.WorkflowExecutionTimeout,
		WorkflowTaskTimeout:             req.WorkflowTaskTimeout,
		ContinuedExecutionRunId:         prevRunID,
		PrevAutoResetPoints:             resetPoints,
		Identity:                        req.Identity,
		RetryPolicy:                     req.RetryPolicy,
		Attempt:                         request.GetAttempt(),
		WorkflowExecutionExpirationTime: request.WorkflowExecutionExpirationTime,
		CronSchedule:                    req.CronSchedule,
		LastCompletionResult:            request.LastCompletionResult,
		ContinuedFailure:                request.GetContinuedFailure(),
		Initiator:                       request.ContinueAsNewInitiator,
		FirstWorkflowTaskBackoff:        request.FirstWorkflowTaskBackoff,
		FirstExecutionRunId:             firstRunID,
		OriginalExecutionRunId:          originalRunID,
		Memo:                            req.Memo,
		SearchAttributes:                req.SearchAttributes,
		WorkflowId:                      req.WorkflowId,
		SourceVersionStamp:              request.SourceVersionStamp,
<<<<<<< HEAD
		CompletionCallbacks:             req.CompletionCallbacks,
		RootWorkflowExecution:           request.RootExecutionInfo.GetExecution(),
=======
		InheritedBuildId:                request.InheritedBuildId,
>>>>>>> 4da7e4c9
	}

	parentInfo := request.ParentExecutionInfo
	if parentInfo != nil {
		attributes.ParentWorkflowNamespaceId = parentInfo.NamespaceId
		attributes.ParentWorkflowNamespace = parentInfo.Namespace
		attributes.ParentWorkflowExecution = parentInfo.Execution
		attributes.ParentInitiatedEventId = parentInfo.InitiatedId
		attributes.ParentInitiatedEventVersion = parentInfo.InitiatedVersion
	}

	event.Attributes = &historypb.HistoryEvent_WorkflowExecutionStartedEventAttributes{
		WorkflowExecutionStartedEventAttributes: attributes,
	}
	return event
}

func (b *EventFactory) CreateWorkflowTaskScheduledEvent(
	taskQueue *taskqueuepb.TaskQueue,
	startToCloseTimeout *durationpb.Duration,
	attempt int32,
	scheduleTime time.Time,
) *historypb.HistoryEvent {
	event := b.createHistoryEvent(enumspb.EVENT_TYPE_WORKFLOW_TASK_SCHEDULED, scheduleTime)
	event.Attributes = &historypb.HistoryEvent_WorkflowTaskScheduledEventAttributes{
		WorkflowTaskScheduledEventAttributes: &historypb.WorkflowTaskScheduledEventAttributes{
			TaskQueue:           taskQueue,
			StartToCloseTimeout: startToCloseTimeout,
			Attempt:             attempt,
		},
	}

	return event
}

func (b *EventFactory) CreateWorkflowTaskStartedEvent(
	scheduledEventID int64,
	requestID string,
	identity string,
	startTime time.Time,
	suggestContinueAsNew bool,
	historySizeBytes int64,
	versioningStamp *commonpb.WorkerVersionStamp,
) *historypb.HistoryEvent {
	event := b.createHistoryEvent(enumspb.EVENT_TYPE_WORKFLOW_TASK_STARTED, startTime)
	event.Attributes = &historypb.HistoryEvent_WorkflowTaskStartedEventAttributes{
		WorkflowTaskStartedEventAttributes: &historypb.WorkflowTaskStartedEventAttributes{
			ScheduledEventId:     scheduledEventID,
			Identity:             identity,
			RequestId:            requestID,
			SuggestContinueAsNew: suggestContinueAsNew,
			HistorySizeBytes:     historySizeBytes,
			WorkerVersion:        versioningStamp,
		},
	}

	return event
}

func (b *EventFactory) CreateWorkflowTaskCompletedEvent(
	scheduledEventID int64,
	startedEventID int64,
	identity string,
	checksum string,
	workerVersionStamp *commonpb.WorkerVersionStamp,
	sdkMetadata *sdkpb.WorkflowTaskCompletedMetadata,
	meteringMetadata *commonpb.MeteringMetadata,
) *historypb.HistoryEvent {
	event := b.createHistoryEvent(enumspb.EVENT_TYPE_WORKFLOW_TASK_COMPLETED, b.timeSource.Now())
	event.Attributes = &historypb.HistoryEvent_WorkflowTaskCompletedEventAttributes{
		WorkflowTaskCompletedEventAttributes: &historypb.WorkflowTaskCompletedEventAttributes{
			ScheduledEventId: scheduledEventID,
			StartedEventId:   startedEventID,
			Identity:         identity,
			BinaryChecksum:   checksum,
			WorkerVersion:    workerVersionStamp,
			SdkMetadata:      sdkMetadata,
			MeteringMetadata: meteringMetadata,
		},
	}

	return event
}

func (b *EventFactory) CreateWorkflowTaskTimedOutEvent(
	scheduledEventID int64,
	startedEventID int64,
	timeoutType enumspb.TimeoutType,
) *historypb.HistoryEvent {
	event := b.createHistoryEvent(enumspb.EVENT_TYPE_WORKFLOW_TASK_TIMED_OUT, b.timeSource.Now())
	event.Attributes = &historypb.HistoryEvent_WorkflowTaskTimedOutEventAttributes{
		WorkflowTaskTimedOutEventAttributes: &historypb.WorkflowTaskTimedOutEventAttributes{
			ScheduledEventId: scheduledEventID,
			StartedEventId:   startedEventID,
			TimeoutType:      timeoutType,
		},
	}

	return event
}

func (b *EventFactory) CreateWorkflowTaskFailedEvent(
	scheduledEventID int64,
	startedEventID int64,
	cause enumspb.WorkflowTaskFailedCause,
	failure *failurepb.Failure,
	identity string,
	baseRunID string,
	newRunID string,
	forkEventVersion int64,
	checksum string,
) *historypb.HistoryEvent {
	event := b.createHistoryEvent(enumspb.EVENT_TYPE_WORKFLOW_TASK_FAILED, b.timeSource.Now())
	event.Attributes = &historypb.HistoryEvent_WorkflowTaskFailedEventAttributes{
		WorkflowTaskFailedEventAttributes: &historypb.WorkflowTaskFailedEventAttributes{
			ScheduledEventId: scheduledEventID,
			StartedEventId:   startedEventID,
			Cause:            cause,
			Failure:          failure,
			Identity:         identity,
			BaseRunId:        baseRunID,
			NewRunId:         newRunID,
			ForkEventVersion: forkEventVersion,
			BinaryChecksum:   checksum,
		},
	}
	return event
}

func (b *EventFactory) CreateActivityTaskScheduledEvent(
	workflowTaskCompletedEventID int64,
	command *commandpb.ScheduleActivityTaskCommandAttributes,
) *historypb.HistoryEvent {
	event := b.createHistoryEvent(enumspb.EVENT_TYPE_ACTIVITY_TASK_SCHEDULED, b.timeSource.Now())
	event.Attributes = &historypb.HistoryEvent_ActivityTaskScheduledEventAttributes{
		ActivityTaskScheduledEventAttributes: &historypb.ActivityTaskScheduledEventAttributes{
			WorkflowTaskCompletedEventId: workflowTaskCompletedEventID,
			ActivityId:                   command.ActivityId,
			ActivityType:                 command.ActivityType,
			TaskQueue:                    command.TaskQueue,
			Header:                       command.Header,
			Input:                        command.Input,
			ScheduleToCloseTimeout:       command.ScheduleToCloseTimeout,
			ScheduleToStartTimeout:       command.ScheduleToStartTimeout,
			StartToCloseTimeout:          command.StartToCloseTimeout,
			HeartbeatTimeout:             command.HeartbeatTimeout,
			RetryPolicy:                  command.RetryPolicy,
			UseWorkflowBuildId:           command.UseWorkflowBuildId,
		},
	}
	return event
}

func (b *EventFactory) CreateActivityTaskStartedEvent(
	scheduledEventID int64,
	attempt int32,
	requestID string,
	identity string,
	lastFailure *failurepb.Failure,
	versioningStamp *commonpb.WorkerVersionStamp,
) *historypb.HistoryEvent {
	event := b.createHistoryEvent(enumspb.EVENT_TYPE_ACTIVITY_TASK_STARTED, b.timeSource.Now())
	event.Attributes = &historypb.HistoryEvent_ActivityTaskStartedEventAttributes{
		ActivityTaskStartedEventAttributes: &historypb.ActivityTaskStartedEventAttributes{
			ScheduledEventId: scheduledEventID,
			Attempt:          attempt,
			Identity:         identity,
			RequestId:        requestID,
			LastFailure:      lastFailure,
			WorkerVersion:    versioningStamp,
		},
	}
	return event
}

func (b *EventFactory) CreateActivityTaskCompletedEvent(
	scheduledEventID int64,
	startedEventID int64,
	identity string,
	result *commonpb.Payloads,
) *historypb.HistoryEvent {
	event := b.createHistoryEvent(enumspb.EVENT_TYPE_ACTIVITY_TASK_COMPLETED, b.timeSource.Now())
	event.Attributes = &historypb.HistoryEvent_ActivityTaskCompletedEventAttributes{
		ActivityTaskCompletedEventAttributes: &historypb.ActivityTaskCompletedEventAttributes{
			ScheduledEventId: scheduledEventID,
			StartedEventId:   startedEventID,
			Result:           result,
			Identity:         identity,
		},
	}
	return event
}

func (b *EventFactory) CreateActivityTaskFailedEvent(
	scheduledEventID int64,
	startedEventID int64,
	failure *failurepb.Failure,
	retryState enumspb.RetryState,
	identity string,
) *historypb.HistoryEvent {
	event := b.createHistoryEvent(enumspb.EVENT_TYPE_ACTIVITY_TASK_FAILED, b.timeSource.Now())
	event.Attributes = &historypb.HistoryEvent_ActivityTaskFailedEventAttributes{
		ActivityTaskFailedEventAttributes: &historypb.ActivityTaskFailedEventAttributes{
			ScheduledEventId: scheduledEventID,
			StartedEventId:   startedEventID,
			Failure:          failure,
			RetryState:       retryState,
			Identity:         identity,
		},
	}
	return event
}

func (b *EventFactory) CreateActivityTaskTimedOutEvent(
	scheduledEventID int64,
	startedEventID int64,
	timeoutFailure *failurepb.Failure,
	retryState enumspb.RetryState,
) *historypb.HistoryEvent {
	event := b.createHistoryEvent(enumspb.EVENT_TYPE_ACTIVITY_TASK_TIMED_OUT, b.timeSource.Now())
	event.Attributes = &historypb.HistoryEvent_ActivityTaskTimedOutEventAttributes{
		ActivityTaskTimedOutEventAttributes: &historypb.ActivityTaskTimedOutEventAttributes{
			ScheduledEventId: scheduledEventID,
			StartedEventId:   startedEventID,
			Failure:          timeoutFailure,
			RetryState:       retryState,
		},
	}
	return event
}

func (b *EventFactory) CreateCompletedWorkflowEvent(
	workflowTaskCompletedEventID int64,
	command *commandpb.CompleteWorkflowExecutionCommandAttributes,
	newExecutionRunID string,
) *historypb.HistoryEvent {
	event := b.createHistoryEvent(enumspb.EVENT_TYPE_WORKFLOW_EXECUTION_COMPLETED, b.timeSource.Now())
	event.Attributes = &historypb.HistoryEvent_WorkflowExecutionCompletedEventAttributes{
		WorkflowExecutionCompletedEventAttributes: &historypb.WorkflowExecutionCompletedEventAttributes{
			WorkflowTaskCompletedEventId: workflowTaskCompletedEventID,
			Result:                       command.Result,
			NewExecutionRunId:            newExecutionRunID,
		},
	}
	return event
}

func (b *EventFactory) CreateFailWorkflowEvent(
	workflowTaskCompletedEventID int64,
	retryState enumspb.RetryState,
	command *commandpb.FailWorkflowExecutionCommandAttributes,
	newExecutionRunID string,
) *historypb.HistoryEvent {
	event := b.createHistoryEvent(enumspb.EVENT_TYPE_WORKFLOW_EXECUTION_FAILED, b.timeSource.Now())
	event.Attributes = &historypb.HistoryEvent_WorkflowExecutionFailedEventAttributes{
		WorkflowExecutionFailedEventAttributes: &historypb.WorkflowExecutionFailedEventAttributes{
			WorkflowTaskCompletedEventId: workflowTaskCompletedEventID,
			Failure:                      command.Failure,
			RetryState:                   retryState,
			NewExecutionRunId:            newExecutionRunID,
		},
	}
	return event
}

func (b *EventFactory) CreateTimeoutWorkflowEvent(
	retryState enumspb.RetryState,
	newExecutionRunID string,
) *historypb.HistoryEvent {
	event := b.createHistoryEvent(enumspb.EVENT_TYPE_WORKFLOW_EXECUTION_TIMED_OUT, b.timeSource.Now())
	event.Attributes = &historypb.HistoryEvent_WorkflowExecutionTimedOutEventAttributes{
		WorkflowExecutionTimedOutEventAttributes: &historypb.WorkflowExecutionTimedOutEventAttributes{
			RetryState:        retryState,
			NewExecutionRunId: newExecutionRunID,
		},
	}
	return event
}

func (b *EventFactory) CreateWorkflowExecutionTerminatedEvent(
	reason string,
	details *commonpb.Payloads,
	identity string,
) *historypb.HistoryEvent {
	event := b.createHistoryEvent(enumspb.EVENT_TYPE_WORKFLOW_EXECUTION_TERMINATED, b.timeSource.Now())
	event.Attributes = &historypb.HistoryEvent_WorkflowExecutionTerminatedEventAttributes{
		WorkflowExecutionTerminatedEventAttributes: &historypb.WorkflowExecutionTerminatedEventAttributes{
			Reason:   reason,
			Details:  details,
			Identity: identity,
		},
	}
	return event
}

func (b *EventFactory) CreateWorkflowExecutionUpdateAcceptedEvent(
	protocolInstanceID string,
	acceptedRequestMessageId string,
	acceptedRequestSequencingEventId int64,
	acceptedRequest *updatepb.Request,
) *historypb.HistoryEvent {
	event := b.createHistoryEvent(enumspb.EVENT_TYPE_WORKFLOW_EXECUTION_UPDATE_ACCEPTED, b.timeSource.Now())
	event.Attributes = &historypb.HistoryEvent_WorkflowExecutionUpdateAcceptedEventAttributes{
		WorkflowExecutionUpdateAcceptedEventAttributes: &historypb.WorkflowExecutionUpdateAcceptedEventAttributes{
			ProtocolInstanceId:               protocolInstanceID,
			AcceptedRequestMessageId:         acceptedRequestMessageId,
			AcceptedRequestSequencingEventId: acceptedRequestSequencingEventId,
			AcceptedRequest:                  acceptedRequest,
		},
	}
	return event
}

func (b *EventFactory) CreateWorkflowExecutionUpdateCompletedEvent(
	acceptedEventID int64,
	updResp *updatepb.Response,
) *historypb.HistoryEvent {
	event := b.createHistoryEvent(enumspb.EVENT_TYPE_WORKFLOW_EXECUTION_UPDATE_COMPLETED, b.timeSource.Now())
	event.Attributes = &historypb.HistoryEvent_WorkflowExecutionUpdateCompletedEventAttributes{
		WorkflowExecutionUpdateCompletedEventAttributes: &historypb.WorkflowExecutionUpdateCompletedEventAttributes{
			AcceptedEventId: acceptedEventID,
			Meta:            updResp.GetMeta(),
			Outcome:         updResp.GetOutcome(),
		},
	}
	return event
}

func (b *EventFactory) CreateWorkflowExecutionUpdateAdmittedEvent(request *updatepb.Request, origin enumspb.UpdateAdmittedEventOrigin) *historypb.HistoryEvent {
	event := b.createHistoryEvent(enumspb.EVENT_TYPE_WORKFLOW_EXECUTION_UPDATE_ADMITTED, b.timeSource.Now())
	event.Attributes = &historypb.HistoryEvent_WorkflowExecutionUpdateAdmittedEventAttributes{
		WorkflowExecutionUpdateAdmittedEventAttributes: &historypb.WorkflowExecutionUpdateAdmittedEventAttributes{
			Request: request,
			Origin:  origin,
		},
	}
	return event
}

func (b EventFactory) CreateContinuedAsNewEvent(
	workflowTaskCompletedEventID int64,
	newRunID string,
	command *commandpb.ContinueAsNewWorkflowExecutionCommandAttributes,
) *historypb.HistoryEvent {
	event := b.createHistoryEvent(enumspb.EVENT_TYPE_WORKFLOW_EXECUTION_CONTINUED_AS_NEW, b.timeSource.Now())
	attributes := &historypb.WorkflowExecutionContinuedAsNewEventAttributes{
		WorkflowTaskCompletedEventId: workflowTaskCompletedEventID,
		NewExecutionRunId:            newRunID,
		WorkflowType:                 command.WorkflowType,
		TaskQueue:                    command.TaskQueue,
		Header:                       command.Header,
		Input:                        command.Input,
		WorkflowRunTimeout:           command.WorkflowRunTimeout,
		WorkflowTaskTimeout:          command.WorkflowTaskTimeout,
		BackoffStartInterval:         command.BackoffStartInterval,
		Initiator:                    command.Initiator,
		Failure:                      command.Failure,
		LastCompletionResult:         command.LastCompletionResult,
		Memo:                         command.Memo,
		SearchAttributes:             command.SearchAttributes,
		InheritBuildId:               command.InheritBuildId,
	}
	event.Attributes = &historypb.HistoryEvent_WorkflowExecutionContinuedAsNewEventAttributes{
		WorkflowExecutionContinuedAsNewEventAttributes: attributes,
	}
	return event
}

func (b *EventFactory) CreateTimerStartedEvent(
	workflowTaskCompletedEventID int64,
	command *commandpb.StartTimerCommandAttributes,
) *historypb.HistoryEvent {
	event := b.createHistoryEvent(enumspb.EVENT_TYPE_TIMER_STARTED, b.timeSource.Now())
	event.Attributes = &historypb.HistoryEvent_TimerStartedEventAttributes{
		TimerStartedEventAttributes: &historypb.TimerStartedEventAttributes{
			WorkflowTaskCompletedEventId: workflowTaskCompletedEventID,
			TimerId:                      command.TimerId,
			StartToFireTimeout:           command.StartToFireTimeout,
		},
	}
	return event
}

func (b *EventFactory) CreateTimerFiredEvent(startedEventID int64, timerID string) *historypb.HistoryEvent {
	event := b.createHistoryEvent(enumspb.EVENT_TYPE_TIMER_FIRED, b.timeSource.Now())
	event.Attributes = &historypb.HistoryEvent_TimerFiredEventAttributes{
		TimerFiredEventAttributes: &historypb.TimerFiredEventAttributes{
			TimerId:        timerID,
			StartedEventId: startedEventID,
		},
	}
	return event
}

func (b *EventFactory) CreateActivityTaskCancelRequestedEvent(
	workflowTaskCompletedEventID int64,
	scheduledEventID int64,
) *historypb.HistoryEvent {
	event := b.createHistoryEvent(enumspb.EVENT_TYPE_ACTIVITY_TASK_CANCEL_REQUESTED, b.timeSource.Now())
	event.Attributes = &historypb.HistoryEvent_ActivityTaskCancelRequestedEventAttributes{
		ActivityTaskCancelRequestedEventAttributes: &historypb.ActivityTaskCancelRequestedEventAttributes{
			WorkflowTaskCompletedEventId: workflowTaskCompletedEventID,
			ScheduledEventId:             scheduledEventID,
		},
	}
	return event
}

func (b *EventFactory) CreateActivityTaskCanceledEvent(
	scheduledEventID int64,
	startedEventID int64,
	latestCancelRequestedEventID int64,
	details *commonpb.Payloads,
	identity string,
) *historypb.HistoryEvent {
	event := b.createHistoryEvent(enumspb.EVENT_TYPE_ACTIVITY_TASK_CANCELED, b.timeSource.Now())
	event.Attributes = &historypb.HistoryEvent_ActivityTaskCanceledEventAttributes{
		ActivityTaskCanceledEventAttributes: &historypb.ActivityTaskCanceledEventAttributes{
			ScheduledEventId:             scheduledEventID,
			StartedEventId:               startedEventID,
			LatestCancelRequestedEventId: latestCancelRequestedEventID,
			Details:                      details,
			Identity:                     identity,
		},
	}
	return event
}

func (b *EventFactory) CreateTimerCanceledEvent(
	workflowTaskCompletedEventID int64,
	startedEventID int64,
	timerID string,
	identity string,
) *historypb.HistoryEvent {
	event := b.createHistoryEvent(enumspb.EVENT_TYPE_TIMER_CANCELED, b.timeSource.Now())
	event.Attributes = &historypb.HistoryEvent_TimerCanceledEventAttributes{
		TimerCanceledEventAttributes: &historypb.TimerCanceledEventAttributes{
			WorkflowTaskCompletedEventId: workflowTaskCompletedEventID,
			StartedEventId:               startedEventID,
			TimerId:                      timerID,
			Identity:                     identity,
		},
	}
	return event
}

func (b *EventFactory) CreateWorkflowExecutionCancelRequestedEvent(request *historyservice.RequestCancelWorkflowExecutionRequest) *historypb.HistoryEvent {
	event := b.createHistoryEvent(enumspb.EVENT_TYPE_WORKFLOW_EXECUTION_CANCEL_REQUESTED, b.timeSource.Now())
	event.Attributes = &historypb.HistoryEvent_WorkflowExecutionCancelRequestedEventAttributes{
		WorkflowExecutionCancelRequestedEventAttributes: &historypb.WorkflowExecutionCancelRequestedEventAttributes{
			Cause:                     request.CancelRequest.Reason,
			Identity:                  request.CancelRequest.Identity,
			ExternalInitiatedEventId:  request.ExternalInitiatedEventId,
			ExternalWorkflowExecution: request.ExternalWorkflowExecution,
		},
	}
	return event
}

func (b *EventFactory) CreateWorkflowExecutionCanceledEvent(
	workflowTaskCompletedEventID int64,
	command *commandpb.CancelWorkflowExecutionCommandAttributes,
) *historypb.HistoryEvent {
	event := b.createHistoryEvent(enumspb.EVENT_TYPE_WORKFLOW_EXECUTION_CANCELED, b.timeSource.Now())
	event.Attributes = &historypb.HistoryEvent_WorkflowExecutionCanceledEventAttributes{
		WorkflowExecutionCanceledEventAttributes: &historypb.WorkflowExecutionCanceledEventAttributes{
			WorkflowTaskCompletedEventId: workflowTaskCompletedEventID,
			Details:                      command.Details,
		},
	}
	return event
}

func (b *EventFactory) CreateRequestCancelExternalWorkflowExecutionInitiatedEvent(
	workflowTaskCompletedEventID int64,
	command *commandpb.RequestCancelExternalWorkflowExecutionCommandAttributes,
	targetNamespaceID namespace.ID,
) *historypb.HistoryEvent {
	event := b.createHistoryEvent(
		enumspb.EVENT_TYPE_REQUEST_CANCEL_EXTERNAL_WORKFLOW_EXECUTION_INITIATED,
		b.timeSource.Now(),
	)
	event.Attributes = &historypb.HistoryEvent_RequestCancelExternalWorkflowExecutionInitiatedEventAttributes{
		RequestCancelExternalWorkflowExecutionInitiatedEventAttributes: &historypb.RequestCancelExternalWorkflowExecutionInitiatedEventAttributes{
			WorkflowTaskCompletedEventId: workflowTaskCompletedEventID,
			Namespace:                    command.Namespace,
			NamespaceId:                  targetNamespaceID.String(),
			WorkflowExecution: &commonpb.WorkflowExecution{
				WorkflowId: command.WorkflowId,
				RunId:      command.RunId,
			},
			Control:           command.Control,
			ChildWorkflowOnly: command.ChildWorkflowOnly,
			Reason:            command.Reason,
		},
	}
	return event
}

func (b *EventFactory) CreateRequestCancelExternalWorkflowExecutionFailedEvent(
	workflowTaskCompletedEventID int64,
	initiatedEventID int64,
	targetNamespace namespace.Name,
	targetNamespaceID namespace.ID,
	workflowID string,
	runID string,
	cause enumspb.CancelExternalWorkflowExecutionFailedCause,
) *historypb.HistoryEvent {
	event := b.createHistoryEvent(
		enumspb.EVENT_TYPE_REQUEST_CANCEL_EXTERNAL_WORKFLOW_EXECUTION_FAILED,
		b.timeSource.Now(),
	)
	event.Attributes = &historypb.HistoryEvent_RequestCancelExternalWorkflowExecutionFailedEventAttributes{
		RequestCancelExternalWorkflowExecutionFailedEventAttributes: &historypb.RequestCancelExternalWorkflowExecutionFailedEventAttributes{
			WorkflowTaskCompletedEventId: workflowTaskCompletedEventID,
			InitiatedEventId:             initiatedEventID,
			Namespace:                    targetNamespace.String(),
			NamespaceId:                  targetNamespaceID.String(),
			WorkflowExecution: &commonpb.WorkflowExecution{
				WorkflowId: workflowID,
				RunId:      runID,
			},
			Cause:   cause,
			Control: "",
		},
	}
	return event
}

func (b *EventFactory) CreateExternalWorkflowExecutionCancelRequested(
	initiatedEventID int64,
	targetNamespace namespace.Name,
	targetNamespaceID namespace.ID,
	workflowID string,
	runID string,
) *historypb.HistoryEvent {
	event := b.createHistoryEvent(
		enumspb.EVENT_TYPE_EXTERNAL_WORKFLOW_EXECUTION_CANCEL_REQUESTED,
		b.timeSource.Now(),
	)
	event.Attributes = &historypb.HistoryEvent_ExternalWorkflowExecutionCancelRequestedEventAttributes{
		ExternalWorkflowExecutionCancelRequestedEventAttributes: &historypb.ExternalWorkflowExecutionCancelRequestedEventAttributes{
			InitiatedEventId: initiatedEventID,
			Namespace:        targetNamespace.String(),
			NamespaceId:      targetNamespaceID.String(),
			WorkflowExecution: &commonpb.WorkflowExecution{
				WorkflowId: workflowID,
				RunId:      runID,
			},
		},
	}
	return event
}

func (b *EventFactory) CreateSignalExternalWorkflowExecutionInitiatedEvent(
	workflowTaskCompletedEventID int64,
	command *commandpb.SignalExternalWorkflowExecutionCommandAttributes,
	targetNamespaceID namespace.ID,
) *historypb.HistoryEvent {
	event := b.createHistoryEvent(
		enumspb.EVENT_TYPE_SIGNAL_EXTERNAL_WORKFLOW_EXECUTION_INITIATED,
		b.timeSource.Now(),
	)
	event.Attributes = &historypb.HistoryEvent_SignalExternalWorkflowExecutionInitiatedEventAttributes{
		SignalExternalWorkflowExecutionInitiatedEventAttributes: &historypb.SignalExternalWorkflowExecutionInitiatedEventAttributes{
			WorkflowTaskCompletedEventId: workflowTaskCompletedEventID,
			Namespace:                    command.Namespace,
			NamespaceId:                  targetNamespaceID.String(),
			WorkflowExecution: &commonpb.WorkflowExecution{
				WorkflowId: command.Execution.WorkflowId,
				RunId:      command.Execution.RunId,
			},
			SignalName:        command.SignalName,
			Input:             command.Input,
			Control:           command.Control,
			ChildWorkflowOnly: command.ChildWorkflowOnly,
			Header:            command.Header,
		},
	}
	return event
}

func (b *EventFactory) CreateUpsertWorkflowSearchAttributesEvent(
	workflowTaskCompletedEventID int64,
	command *commandpb.UpsertWorkflowSearchAttributesCommandAttributes,
) *historypb.HistoryEvent {
	event := b.createHistoryEvent(enumspb.EVENT_TYPE_UPSERT_WORKFLOW_SEARCH_ATTRIBUTES, b.timeSource.Now())
	event.Attributes = &historypb.HistoryEvent_UpsertWorkflowSearchAttributesEventAttributes{
		UpsertWorkflowSearchAttributesEventAttributes: &historypb.UpsertWorkflowSearchAttributesEventAttributes{
			WorkflowTaskCompletedEventId: workflowTaskCompletedEventID,
			SearchAttributes:             command.SearchAttributes,
		},
	}
	return event
}

func (b *EventFactory) CreateWorkflowPropertiesModifiedEvent(
	workflowTaskCompletedEventID int64,
	command *commandpb.ModifyWorkflowPropertiesCommandAttributes,
) *historypb.HistoryEvent {
	event := b.createHistoryEvent(enumspb.EVENT_TYPE_WORKFLOW_PROPERTIES_MODIFIED, b.timeSource.Now())
	event.Attributes = &historypb.HistoryEvent_WorkflowPropertiesModifiedEventAttributes{
		WorkflowPropertiesModifiedEventAttributes: &historypb.WorkflowPropertiesModifiedEventAttributes{
			WorkflowTaskCompletedEventId: workflowTaskCompletedEventID,
			UpsertedMemo:                 command.UpsertedMemo,
		},
	}
	return event
}

func (b *EventFactory) CreateSignalExternalWorkflowExecutionFailedEvent(
	workflowTaskCompletedEventID int64,
	initiatedEventID int64,
	targetNamespace namespace.Name,
	targetNamespaceID namespace.ID,
	workflowID string,
	runID string,
	control string,
	cause enumspb.SignalExternalWorkflowExecutionFailedCause,
) *historypb.HistoryEvent {
	event := b.createHistoryEvent(enumspb.EVENT_TYPE_SIGNAL_EXTERNAL_WORKFLOW_EXECUTION_FAILED, b.timeSource.Now())
	event.Attributes = &historypb.HistoryEvent_SignalExternalWorkflowExecutionFailedEventAttributes{
		SignalExternalWorkflowExecutionFailedEventAttributes: &historypb.SignalExternalWorkflowExecutionFailedEventAttributes{
			WorkflowTaskCompletedEventId: workflowTaskCompletedEventID,
			InitiatedEventId:             initiatedEventID,
			Namespace:                    targetNamespace.String(),
			NamespaceId:                  targetNamespaceID.String(),
			WorkflowExecution: &commonpb.WorkflowExecution{
				WorkflowId: workflowID,
				RunId:      runID,
			},
			Cause:   cause,
			Control: control,
		},
	}
	return event
}

func (b *EventFactory) CreateExternalWorkflowExecutionSignaled(
	initiatedEventID int64,
	targetNamespace namespace.Name,
	targetNamespaceID namespace.ID,
	workflowID string,
	runID string,
	control string,
) *historypb.HistoryEvent {
	event := b.createHistoryEvent(enumspb.EVENT_TYPE_EXTERNAL_WORKFLOW_EXECUTION_SIGNALED, b.timeSource.Now())
	event.Attributes = &historypb.HistoryEvent_ExternalWorkflowExecutionSignaledEventAttributes{
		ExternalWorkflowExecutionSignaledEventAttributes: &historypb.ExternalWorkflowExecutionSignaledEventAttributes{
			InitiatedEventId: initiatedEventID,
			Namespace:        targetNamespace.String(),
			NamespaceId:      targetNamespaceID.String(),
			WorkflowExecution: &commonpb.WorkflowExecution{
				WorkflowId: workflowID,
				RunId:      runID,
			},
			Control: control,
		},
	}
	return event
}

func (b *EventFactory) CreateMarkerRecordedEvent(
	workflowTaskCompletedEventID int64,
	command *commandpb.RecordMarkerCommandAttributes,
) *historypb.HistoryEvent {
	event := b.createHistoryEvent(enumspb.EVENT_TYPE_MARKER_RECORDED, b.timeSource.Now())
	event.Attributes = &historypb.HistoryEvent_MarkerRecordedEventAttributes{
		MarkerRecordedEventAttributes: &historypb.MarkerRecordedEventAttributes{
			MarkerName:                   command.MarkerName,
			Details:                      command.Details,
			WorkflowTaskCompletedEventId: workflowTaskCompletedEventID,
			Header:                       command.Header,
			Failure:                      command.Failure,
		},
	}
	return event
}

func (b *EventFactory) CreateWorkflowExecutionSignaledEvent(
	signalName string,
	input *commonpb.Payloads,
	identity string,
	header *commonpb.Header,
	skipGenerateWorkflowTask bool,
	externalWorkflowExecution *commonpb.WorkflowExecution,
) *historypb.HistoryEvent {
	event := b.createHistoryEvent(enumspb.EVENT_TYPE_WORKFLOW_EXECUTION_SIGNALED, b.timeSource.Now())
	event.Attributes = &historypb.HistoryEvent_WorkflowExecutionSignaledEventAttributes{
		WorkflowExecutionSignaledEventAttributes: &historypb.WorkflowExecutionSignaledEventAttributes{
			SignalName:                signalName,
			Input:                     input,
			Identity:                  identity,
			Header:                    header,
			SkipGenerateWorkflowTask:  skipGenerateWorkflowTask,
			ExternalWorkflowExecution: externalWorkflowExecution,
		},
	}
	return event
}

func (b *EventFactory) CreateStartChildWorkflowExecutionInitiatedEvent(
	workflowTaskCompletedEventID int64,
	command *commandpb.StartChildWorkflowExecutionCommandAttributes,
	targetNamespaceID namespace.ID,
) *historypb.HistoryEvent {
	event := b.createHistoryEvent(enumspb.EVENT_TYPE_START_CHILD_WORKFLOW_EXECUTION_INITIATED, b.timeSource.Now())
	event.Attributes = &historypb.HistoryEvent_StartChildWorkflowExecutionInitiatedEventAttributes{
		StartChildWorkflowExecutionInitiatedEventAttributes: &historypb.StartChildWorkflowExecutionInitiatedEventAttributes{
			WorkflowTaskCompletedEventId: workflowTaskCompletedEventID,
			Namespace:                    command.Namespace,
			NamespaceId:                  targetNamespaceID.String(),
			WorkflowId:                   command.WorkflowId,
			WorkflowType:                 command.WorkflowType,
			TaskQueue:                    command.TaskQueue,
			Header:                       command.Header,
			Input:                        command.Input,
			WorkflowExecutionTimeout:     command.WorkflowExecutionTimeout,
			WorkflowRunTimeout:           command.WorkflowRunTimeout,
			WorkflowTaskTimeout:          command.WorkflowTaskTimeout,
			Control:                      command.Control,
			WorkflowIdReusePolicy:        command.WorkflowIdReusePolicy,
			RetryPolicy:                  command.RetryPolicy,
			CronSchedule:                 command.CronSchedule,
			Memo:                         command.Memo,
			SearchAttributes:             command.SearchAttributes,
			ParentClosePolicy:            command.GetParentClosePolicy(),
			InheritBuildId:               command.InheritBuildId,
		},
	}
	return event
}

func (b *EventFactory) CreateChildWorkflowExecutionStartedEvent(
	initiatedID int64,
	targetNamespace namespace.Name,
	targetNamespaceID namespace.ID,
	execution *commonpb.WorkflowExecution,
	workflowType *commonpb.WorkflowType,
	header *commonpb.Header,
) *historypb.HistoryEvent {
	event := b.createHistoryEvent(enumspb.EVENT_TYPE_CHILD_WORKFLOW_EXECUTION_STARTED, b.timeSource.Now())
	event.Attributes = &historypb.HistoryEvent_ChildWorkflowExecutionStartedEventAttributes{
		ChildWorkflowExecutionStartedEventAttributes: &historypb.ChildWorkflowExecutionStartedEventAttributes{
			InitiatedEventId:  initiatedID,
			Namespace:         targetNamespace.String(),
			NamespaceId:       targetNamespaceID.String(),
			WorkflowExecution: execution,
			WorkflowType:      workflowType,
			Header:            header,
		},
	}
	return event
}

func (b *EventFactory) CreateStartChildWorkflowExecutionFailedEvent(
	workflowTaskCompletedEventID int64,
	initiatedID int64,
	cause enumspb.StartChildWorkflowExecutionFailedCause,
	targetNamespace namespace.Name,
	targetNamespaceID namespace.ID,
	workflowID string,
	workflowType *commonpb.WorkflowType,
	control string,
) *historypb.HistoryEvent {
	event := b.createHistoryEvent(enumspb.EVENT_TYPE_START_CHILD_WORKFLOW_EXECUTION_FAILED, b.timeSource.Now())
	event.Attributes = &historypb.HistoryEvent_StartChildWorkflowExecutionFailedEventAttributes{
		StartChildWorkflowExecutionFailedEventAttributes: &historypb.StartChildWorkflowExecutionFailedEventAttributes{
			WorkflowTaskCompletedEventId: workflowTaskCompletedEventID,
			InitiatedEventId:             initiatedID,
			Namespace:                    targetNamespace.String(),
			NamespaceId:                  targetNamespaceID.String(),
			WorkflowId:                   workflowID,
			WorkflowType:                 workflowType,
			Control:                      control,
			Cause:                        cause,
		},
	}
	return event
}

func (b *EventFactory) CreateChildWorkflowExecutionCompletedEvent(
	initiatedID int64,
	startedEventID int64,
	targetNamespace namespace.Name,
	targetNamespaceID namespace.ID,
	execution *commonpb.WorkflowExecution,
	workflowType *commonpb.WorkflowType,
	result *commonpb.Payloads,
) *historypb.HistoryEvent {
	event := b.createHistoryEvent(enumspb.EVENT_TYPE_CHILD_WORKFLOW_EXECUTION_COMPLETED, b.timeSource.Now())
	event.Attributes = &historypb.HistoryEvent_ChildWorkflowExecutionCompletedEventAttributes{
		ChildWorkflowExecutionCompletedEventAttributes: &historypb.ChildWorkflowExecutionCompletedEventAttributes{
			InitiatedEventId:  initiatedID,
			StartedEventId:    startedEventID,
			Namespace:         targetNamespace.String(),
			NamespaceId:       targetNamespaceID.String(),
			WorkflowExecution: execution,
			WorkflowType:      workflowType,
			Result:            result,
		},
	}
	return event
}

func (b *EventFactory) CreateChildWorkflowExecutionFailedEvent(
	initiatedID int64,
	startedEventID int64,
	targetNamespace namespace.Name,
	targetNamespaceID namespace.ID,
	execution *commonpb.WorkflowExecution,
	workflowType *commonpb.WorkflowType,
	failure *failurepb.Failure,
	retryState enumspb.RetryState,
) *historypb.HistoryEvent {
	event := b.createHistoryEvent(enumspb.EVENT_TYPE_CHILD_WORKFLOW_EXECUTION_FAILED, b.timeSource.Now())
	event.Attributes = &historypb.HistoryEvent_ChildWorkflowExecutionFailedEventAttributes{
		ChildWorkflowExecutionFailedEventAttributes: &historypb.ChildWorkflowExecutionFailedEventAttributes{
			InitiatedEventId:  initiatedID,
			StartedEventId:    startedEventID,
			Namespace:         targetNamespace.String(),
			NamespaceId:       targetNamespaceID.String(),
			WorkflowExecution: execution,
			WorkflowType:      workflowType,
			Failure:           failure,
			RetryState:        retryState,
		},
	}
	return event
}

func (b *EventFactory) CreateChildWorkflowExecutionCanceledEvent(
	initiatedID int64,
	startedEventID int64,
	targetNamespace namespace.Name,
	targetNamespaceID namespace.ID,
	execution *commonpb.WorkflowExecution,
	workflowType *commonpb.WorkflowType,
	details *commonpb.Payloads,
) *historypb.HistoryEvent {
	event := b.createHistoryEvent(enumspb.EVENT_TYPE_CHILD_WORKFLOW_EXECUTION_CANCELED, b.timeSource.Now())
	event.Attributes = &historypb.HistoryEvent_ChildWorkflowExecutionCanceledEventAttributes{
		ChildWorkflowExecutionCanceledEventAttributes: &historypb.ChildWorkflowExecutionCanceledEventAttributes{
			InitiatedEventId:  initiatedID,
			StartedEventId:    startedEventID,
			Namespace:         targetNamespace.String(),
			NamespaceId:       targetNamespaceID.String(),
			WorkflowExecution: execution,
			WorkflowType:      workflowType,
			Details:           details,
		},
	}
	return event
}

func (b *EventFactory) CreateChildWorkflowExecutionTerminatedEvent(
	initiatedID int64,
	startedEventID int64,
	targetNamespace namespace.Name,
	targetNamespaceID namespace.ID,
	execution *commonpb.WorkflowExecution,
	workflowType *commonpb.WorkflowType,
) *historypb.HistoryEvent {
	event := b.createHistoryEvent(enumspb.EVENT_TYPE_CHILD_WORKFLOW_EXECUTION_TERMINATED, b.timeSource.Now())
	event.Attributes = &historypb.HistoryEvent_ChildWorkflowExecutionTerminatedEventAttributes{
		ChildWorkflowExecutionTerminatedEventAttributes: &historypb.ChildWorkflowExecutionTerminatedEventAttributes{
			InitiatedEventId:  initiatedID,
			StartedEventId:    startedEventID,
			Namespace:         targetNamespace.String(),
			NamespaceId:       targetNamespaceID.String(),
			WorkflowExecution: execution,
			WorkflowType:      workflowType,
		},
	}
	return event
}

func (b *EventFactory) CreateChildWorkflowExecutionTimedOutEvent(
	initiatedID int64,
	startedEventID int64,
	targetNamespace namespace.Name,
	targetNamespaceID namespace.ID,
	execution *commonpb.WorkflowExecution,
	workflowType *commonpb.WorkflowType,
	retryState enumspb.RetryState,
) *historypb.HistoryEvent {
	event := b.createHistoryEvent(enumspb.EVENT_TYPE_CHILD_WORKFLOW_EXECUTION_TIMED_OUT, b.timeSource.Now())
	event.Attributes = &historypb.HistoryEvent_ChildWorkflowExecutionTimedOutEventAttributes{
		ChildWorkflowExecutionTimedOutEventAttributes: &historypb.ChildWorkflowExecutionTimedOutEventAttributes{
			InitiatedEventId:  initiatedID,
			StartedEventId:    startedEventID,
			Namespace:         targetNamespace.String(),
			NamespaceId:       targetNamespaceID.String(),
			WorkflowExecution: execution,
			WorkflowType:      workflowType,
			RetryState:        retryState,
		},
	}
	return event
}

func (b *EventFactory) createHistoryEvent(
	eventType enumspb.EventType,
	time time.Time,
) *historypb.HistoryEvent {
	historyEvent := &historypb.HistoryEvent{}
	historyEvent.EventTime = timestamppb.New(time.UTC())
	historyEvent.EventType = eventType
	historyEvent.Version = b.version
	historyEvent.TaskId = common.EmptyEventTaskID

	return historyEvent
}<|MERGE_RESOLUTION|>--- conflicted
+++ resolved
@@ -85,12 +85,9 @@
 		SearchAttributes:                req.SearchAttributes,
 		WorkflowId:                      req.WorkflowId,
 		SourceVersionStamp:              request.SourceVersionStamp,
-<<<<<<< HEAD
 		CompletionCallbacks:             req.CompletionCallbacks,
 		RootWorkflowExecution:           request.RootExecutionInfo.GetExecution(),
-=======
 		InheritedBuildId:                request.InheritedBuildId,
->>>>>>> 4da7e4c9
 	}
 
 	parentInfo := request.ParentExecutionInfo
