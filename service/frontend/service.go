// The MIT License
//
// Copyright (c) 2020 Temporal Technologies Inc.  All rights reserved.
//
// Copyright (c) 2020 Uber Technologies, Inc.
//
// Permission is hereby granted, free of charge, to any person obtaining a copy
// of this software and associated documentation files (the "Software"), to deal
// in the Software without restriction, including without limitation the rights
// to use, copy, modify, merge, publish, distribute, sublicense, and/or sell
// copies of the Software, and to permit persons to whom the Software is
// furnished to do so, subject to the following conditions:
//
// The above copyright notice and this permission notice shall be included in
// all copies or substantial portions of the Software.
//
// THE SOFTWARE IS PROVIDED "AS IS", WITHOUT WARRANTY OF ANY KIND, EXPRESS OR
// IMPLIED, INCLUDING BUT NOT LIMITED TO THE WARRANTIES OF MERCHANTABILITY,
// FITNESS FOR A PARTICULAR PURPOSE AND NONINFRINGEMENT. IN NO EVENT SHALL THE
// AUTHORS OR COPYRIGHT HOLDERS BE LIABLE FOR ANY CLAIM, DAMAGES OR OTHER
// LIABILITY, WHETHER IN AN ACTION OF CONTRACT, TORT OR OTHERWISE, ARISING FROM,
// OUT OF OR IN CONNECTION WITH THE SOFTWARE OR THE USE OR OTHER DEALINGS IN
// THE SOFTWARE.

package frontend

import (
	"context"
	"sync/atomic"
	"time"

	"github.com/stretchr/testify/mock"
	"go.temporal.io/temporal-proto/serviceerror"
	"go.temporal.io/temporal-proto/workflowservice"
	"google.golang.org/grpc"
	healthpb "google.golang.org/grpc/health/grpc_health_v1"

	"github.com/temporalio/temporal/.gen/proto/adminservice"
	"github.com/temporalio/temporal/common"
	"github.com/temporalio/temporal/common/definition"
	"github.com/temporalio/temporal/common/log"
	"github.com/temporalio/temporal/common/log/tag"
	"github.com/temporalio/temporal/common/messaging"
	"github.com/temporalio/temporal/common/mocks"
	"github.com/temporalio/temporal/common/namespace"
	"github.com/temporalio/temporal/common/persistence"
	persistenceClient "github.com/temporalio/temporal/common/persistence/client"
	espersistence "github.com/temporalio/temporal/common/persistence/elasticsearch"
	"github.com/temporalio/temporal/common/resource"
	"github.com/temporalio/temporal/common/service/config"
	"github.com/temporalio/temporal/common/service/dynamicconfig"
)

// Config represents configuration for frontend service
type Config struct {
	NumHistoryShards                int
	PersistenceMaxQPS               dynamicconfig.IntPropertyFn
<<<<<<< HEAD
	VisibilityMaxPageSize           dynamicconfig.IntPropertyFnWithNamespaceFilter
=======
	PersistenceGlobalMaxQPS         dynamicconfig.IntPropertyFn
	VisibilityMaxPageSize           dynamicconfig.IntPropertyFnWithDomainFilter
>>>>>>> 651a26b2
	EnableVisibilitySampling        dynamicconfig.BoolPropertyFn
	EnableReadFromClosedExecutionV2 dynamicconfig.BoolPropertyFn
	VisibilityListMaxQPS            dynamicconfig.IntPropertyFnWithNamespaceFilter
	EnableReadVisibilityFromES      dynamicconfig.BoolPropertyFnWithNamespaceFilter
	ESVisibilityListMaxQPS          dynamicconfig.IntPropertyFnWithNamespaceFilter
	ESIndexMaxResultWindow          dynamicconfig.IntPropertyFn
	HistoryMaxPageSize              dynamicconfig.IntPropertyFnWithNamespaceFilter
	RPS                             dynamicconfig.IntPropertyFn
<<<<<<< HEAD
	NamespaceRPS                    dynamicconfig.IntPropertyFnWithNamespaceFilter
	MaxIDLengthLimit                dynamicconfig.IntPropertyFn
	EnableClientVersionCheck        dynamicconfig.BoolPropertyFn
	MinRetentionDays                dynamicconfig.IntPropertyFn
	DisallowQuery                   dynamicconfig.BoolPropertyFnWithNamespaceFilter
=======
	MaxDomainRPSPerInstance         dynamicconfig.IntPropertyFnWithDomainFilter
	GlobalDomainRPS                 dynamicconfig.IntPropertyFnWithDomainFilter
	MaxIDLengthLimit                dynamicconfig.IntPropertyFn
	EnableClientVersionCheck        dynamicconfig.BoolPropertyFn
	MinRetentionDays                dynamicconfig.IntPropertyFn
	DisallowQuery                   dynamicconfig.BoolPropertyFnWithDomainFilter
	ShutdownDrainDuration           dynamicconfig.DurationPropertyFn
>>>>>>> 651a26b2

	// Persistence settings
	HistoryMgrNumConns dynamicconfig.IntPropertyFn

	MaxBadBinaries dynamicconfig.IntPropertyFnWithNamespaceFilter

	// security protection settings
	EnableAdminProtection         dynamicconfig.BoolPropertyFn
	AdminOperationToken           dynamicconfig.StringPropertyFn
	DisableListVisibilityByFilter dynamicconfig.BoolPropertyFnWithNamespaceFilter

	// size limit system protection
	BlobSizeLimitError dynamicconfig.IntPropertyFnWithNamespaceFilter
	BlobSizeLimitWarn  dynamicconfig.IntPropertyFnWithNamespaceFilter

	ThrottledLogRPS dynamicconfig.IntPropertyFn

	// Namespace specific config
	EnableNamespaceNotActiveAutoForwarding dynamicconfig.BoolPropertyFnWithNamespaceFilter

	// ValidSearchAttributes is legal indexed keys that can be used in list APIs
	ValidSearchAttributes             dynamicconfig.MapPropertyFn
	SearchAttributesNumberOfKeysLimit dynamicconfig.IntPropertyFnWithNamespaceFilter
	SearchAttributesSizeOfValueLimit  dynamicconfig.IntPropertyFnWithNamespaceFilter
	SearchAttributesTotalSizeLimit    dynamicconfig.IntPropertyFnWithNamespaceFilter

	// VisibilityArchival system protection
	VisibilityArchivalQueryMaxPageSize dynamicconfig.IntPropertyFn

	SendRawWorkflowHistory dynamicconfig.BoolPropertyFnWithDomainFilter
}

// NewConfig returns new service config with default values
func NewConfig(dc *dynamicconfig.Collection, numHistoryShards int, enableReadFromES bool) *Config {
	return &Config{
<<<<<<< HEAD
		NumHistoryShards:                       numHistoryShards,
		PersistenceMaxQPS:                      dc.GetIntProperty(dynamicconfig.FrontendPersistenceMaxQPS, 2000),
		VisibilityMaxPageSize:                  dc.GetIntPropertyFilteredByNamespace(dynamicconfig.FrontendVisibilityMaxPageSize, 1000),
		EnableVisibilitySampling:               dc.GetBoolProperty(dynamicconfig.EnableVisibilitySampling, true),
		EnableReadFromClosedExecutionV2:        dc.GetBoolProperty(dynamicconfig.EnableReadFromClosedExecutionV2, false),
		VisibilityListMaxQPS:                   dc.GetIntPropertyFilteredByNamespace(dynamicconfig.FrontendVisibilityListMaxQPS, 1),
		EnableReadVisibilityFromES:             dc.GetBoolPropertyFnWithNamespaceFilter(dynamicconfig.EnableReadVisibilityFromES, enableReadFromES),
		ESVisibilityListMaxQPS:                 dc.GetIntPropertyFilteredByNamespace(dynamicconfig.FrontendESVisibilityListMaxQPS, 3),
		ESIndexMaxResultWindow:                 dc.GetIntProperty(dynamicconfig.FrontendESIndexMaxResultWindow, 10000),
		HistoryMaxPageSize:                     dc.GetIntPropertyFilteredByNamespace(dynamicconfig.FrontendHistoryMaxPageSize, common.GetHistoryMaxPageSize),
		RPS:                                    dc.GetIntProperty(dynamicconfig.FrontendRPS, 1200),
		NamespaceRPS:                           dc.GetIntPropertyFilteredByNamespace(dynamicconfig.FrontendNamespaceRPS, 1200),
		MaxIDLengthLimit:                       dc.GetIntProperty(dynamicconfig.MaxIDLengthLimit, 1000),
		HistoryMgrNumConns:                     dc.GetIntProperty(dynamicconfig.FrontendHistoryMgrNumConns, 10),
		MaxBadBinaries:                         dc.GetIntPropertyFilteredByNamespace(dynamicconfig.FrontendMaxBadBinaries, namespace.MaxBadBinaries),
		EnableAdminProtection:                  dc.GetBoolProperty(dynamicconfig.EnableAdminProtection, false),
		AdminOperationToken:                    dc.GetStringProperty(dynamicconfig.AdminOperationToken, common.DefaultAdminOperationToken),
		DisableListVisibilityByFilter:          dc.GetBoolPropertyFnWithNamespaceFilter(dynamicconfig.DisableListVisibilityByFilter, false),
		BlobSizeLimitError:                     dc.GetIntPropertyFilteredByNamespace(dynamicconfig.BlobSizeLimitError, 2*1024*1024),
		BlobSizeLimitWarn:                      dc.GetIntPropertyFilteredByNamespace(dynamicconfig.BlobSizeLimitWarn, 256*1024),
		ThrottledLogRPS:                        dc.GetIntProperty(dynamicconfig.FrontendThrottledLogRPS, 20),
		EnableNamespaceNotActiveAutoForwarding: dc.GetBoolPropertyFnWithNamespaceFilter(dynamicconfig.EnableNamespaceNotActiveAutoForwarding, true),
		EnableClientVersionCheck:               dc.GetBoolProperty(dynamicconfig.EnableClientVersionCheck, false),
		ValidSearchAttributes:                  dc.GetMapProperty(dynamicconfig.ValidSearchAttributes, definition.GetDefaultIndexedKeys()),
		SearchAttributesNumberOfKeysLimit:      dc.GetIntPropertyFilteredByNamespace(dynamicconfig.SearchAttributesNumberOfKeysLimit, 100),
		SearchAttributesSizeOfValueLimit:       dc.GetIntPropertyFilteredByNamespace(dynamicconfig.SearchAttributesSizeOfValueLimit, 2*1024),
		SearchAttributesTotalSizeLimit:         dc.GetIntPropertyFilteredByNamespace(dynamicconfig.SearchAttributesTotalSizeLimit, 40*1024),
		MinRetentionDays:                       dc.GetIntProperty(dynamicconfig.MinRetentionDays, namespace.MinRetentionDays),
		VisibilityArchivalQueryMaxPageSize:     dc.GetIntProperty(dynamicconfig.VisibilityArchivalQueryMaxPageSize, 10000),
		DisallowQuery:                          dc.GetBoolPropertyFnWithNamespaceFilter(dynamicconfig.DisallowQuery, false),
=======
		NumHistoryShards:                    numHistoryShards,
		PersistenceMaxQPS:                   dc.GetIntProperty(dynamicconfig.FrontendPersistenceMaxQPS, 2000),
		PersistenceGlobalMaxQPS:             dc.GetIntProperty(dynamicconfig.FrontendPersistenceGlobalMaxQPS, 0),
		VisibilityMaxPageSize:               dc.GetIntPropertyFilteredByDomain(dynamicconfig.FrontendVisibilityMaxPageSize, 1000),
		EnableVisibilitySampling:            dc.GetBoolProperty(dynamicconfig.EnableVisibilitySampling, true),
		EnableReadFromClosedExecutionV2:     dc.GetBoolProperty(dynamicconfig.EnableReadFromClosedExecutionV2, false),
		VisibilityListMaxQPS:                dc.GetIntPropertyFilteredByDomain(dynamicconfig.FrontendVisibilityListMaxQPS, 1),
		EnableReadVisibilityFromES:          dc.GetBoolPropertyFnWithDomainFilter(dynamicconfig.EnableReadVisibilityFromES, enableReadFromES),
		ESVisibilityListMaxQPS:              dc.GetIntPropertyFilteredByDomain(dynamicconfig.FrontendESVisibilityListMaxQPS, 3),
		ESIndexMaxResultWindow:              dc.GetIntProperty(dynamicconfig.FrontendESIndexMaxResultWindow, 10000),
		HistoryMaxPageSize:                  dc.GetIntPropertyFilteredByDomain(dynamicconfig.FrontendHistoryMaxPageSize, common.GetHistoryMaxPageSize),
		RPS:                                 dc.GetIntProperty(dynamicconfig.FrontendRPS, 1200),
		MaxDomainRPSPerInstance:             dc.GetIntPropertyFilteredByDomain(dynamicconfig.FrontendMaxDomainRPSPerInstance, 1200),
		GlobalDomainRPS:                     dc.GetIntPropertyFilteredByDomain(dynamicconfig.FrontendGlobalDomainRPS, 0),
		MaxIDLengthLimit:                    dc.GetIntProperty(dynamicconfig.MaxIDLengthLimit, 1000),
		HistoryMgrNumConns:                  dc.GetIntProperty(dynamicconfig.FrontendHistoryMgrNumConns, 10),
		MaxBadBinaries:                      dc.GetIntPropertyFilteredByDomain(dynamicconfig.FrontendMaxBadBinaries, domain.MaxBadBinaries),
		EnableAdminProtection:               dc.GetBoolProperty(dynamicconfig.EnableAdminProtection, false),
		AdminOperationToken:                 dc.GetStringProperty(dynamicconfig.AdminOperationToken, common.DefaultAdminOperationToken),
		DisableListVisibilityByFilter:       dc.GetBoolPropertyFnWithDomainFilter(dynamicconfig.DisableListVisibilityByFilter, false),
		BlobSizeLimitError:                  dc.GetIntPropertyFilteredByDomain(dynamicconfig.BlobSizeLimitError, 2*1024*1024),
		BlobSizeLimitWarn:                   dc.GetIntPropertyFilteredByDomain(dynamicconfig.BlobSizeLimitWarn, 256*1024),
		ThrottledLogRPS:                     dc.GetIntProperty(dynamicconfig.FrontendThrottledLogRPS, 20),
		ShutdownDrainDuration:               dc.GetDurationProperty(dynamicconfig.FrontendShutdownDrainDuration, 0),
		EnableDomainNotActiveAutoForwarding: dc.GetBoolPropertyFnWithDomainFilter(dynamicconfig.EnableDomainNotActiveAutoForwarding, true),
		EnableClientVersionCheck:            dc.GetBoolProperty(dynamicconfig.EnableClientVersionCheck, false),
		ValidSearchAttributes:               dc.GetMapProperty(dynamicconfig.ValidSearchAttributes, definition.GetDefaultIndexedKeys()),
		SearchAttributesNumberOfKeysLimit:   dc.GetIntPropertyFilteredByDomain(dynamicconfig.SearchAttributesNumberOfKeysLimit, 100),
		SearchAttributesSizeOfValueLimit:    dc.GetIntPropertyFilteredByDomain(dynamicconfig.SearchAttributesSizeOfValueLimit, 2*1024),
		SearchAttributesTotalSizeLimit:      dc.GetIntPropertyFilteredByDomain(dynamicconfig.SearchAttributesTotalSizeLimit, 40*1024),
		MinRetentionDays:                    dc.GetIntProperty(dynamicconfig.MinRetentionDays, domain.MinRetentionDays),
		VisibilityArchivalQueryMaxPageSize:  dc.GetIntProperty(dynamicconfig.VisibilityArchivalQueryMaxPageSize, 10000),
		DisallowQuery:                       dc.GetBoolPropertyFnWithDomainFilter(dynamicconfig.DisallowQuery, false),
		SendRawWorkflowHistory:              dc.GetBoolPropertyFnWithDomainFilter(dynamicconfig.SendRawWorkflowHistory, false),
>>>>>>> 651a26b2
	}
}

// Service represents the frontend service
type Service struct {
	resource.Resource

<<<<<<< HEAD
	status int32
	config *Config
	params *resource.BootstrapParams

=======
	status       int32
	handler      Handler
>>>>>>> 651a26b2
	adminHandler *AdminHandler
	server       *grpc.Server
}

// NewService builds a new frontend service
func NewService(
	params *resource.BootstrapParams,
) (resource.Resource, error) {

	isAdvancedVisExistInConfig := len(params.PersistenceConfig.AdvancedVisibilityStore) != 0
	serviceConfig := NewConfig(dynamicconfig.NewCollection(params.DynamicConfig, params.Logger), params.PersistenceConfig.NumHistoryShards, isAdvancedVisExistInConfig)

	params.PersistenceConfig.HistoryMaxConns = serviceConfig.HistoryMgrNumConns()
	params.PersistenceConfig.VisibilityConfig = &config.VisibilityConfig{
		VisibilityListMaxQPS:            serviceConfig.VisibilityListMaxQPS,
		EnableSampling:                  serviceConfig.EnableVisibilitySampling,
		EnableReadFromClosedExecutionV2: serviceConfig.EnableReadFromClosedExecutionV2,
	}

	visibilityManagerInitializer := func(
		persistenceBean persistenceClient.Bean,
		logger log.Logger,
	) (persistence.VisibilityManager, error) {
		visibilityFromDB := persistenceBean.GetVisibilityManager()

		var visibilityFromES persistence.VisibilityManager
		if params.ESConfig != nil {
			visibilityIndexName := params.ESConfig.Indices[common.VisibilityAppName]
			visibilityConfigForES := &config.VisibilityConfig{
				MaxQPS:                 serviceConfig.PersistenceMaxQPS,
				VisibilityListMaxQPS:   serviceConfig.ESVisibilityListMaxQPS,
				ESIndexMaxResultWindow: serviceConfig.ESIndexMaxResultWindow,
				ValidSearchAttributes:  serviceConfig.ValidSearchAttributes,
			}
			visibilityFromES = espersistence.NewESVisibilityManager(visibilityIndexName, params.ESClient, visibilityConfigForES,
				nil, params.MetricsClient, logger)
		}
		return persistence.NewVisibilityManagerWrapper(
			visibilityFromDB,
			visibilityFromES,
			serviceConfig.EnableReadVisibilityFromES,
			dynamicconfig.GetStringPropertyFn(common.AdvancedVisibilityWritingModeOff), // frontend visibility never write
		), nil
	}

	serviceResource, err := resource.New(
		params,
		common.FrontendServiceName,
		serviceConfig.PersistenceMaxQPS,
		serviceConfig.PersistenceGlobalMaxQPS,
		serviceConfig.ThrottledLogRPS,
		visibilityManagerInitializer,
	)
	if err != nil {
		return nil, err
	}

	return &Service{
		Resource: serviceResource,
		status:   common.DaemonStatusInitialized,
		config:   serviceConfig,
		params:   params,
	}, nil
}

// Start starts the service
func (s *Service) Start() {
	if !atomic.CompareAndSwapInt32(&s.status, common.DaemonStatusInitialized, common.DaemonStatusStarted) {
		return
	}

	logger := s.GetLogger()
	logger.Info("frontend starting")

	var replicationMessageSink messaging.Producer
	clusterMetadata := s.GetClusterMetadata()
	if clusterMetadata.IsGlobalNamespaceEnabled() {
		consumerConfig := clusterMetadata.GetReplicationConsumerConfig()
		if consumerConfig != nil && consumerConfig.Type == config.ReplicationConsumerTypeRPC {
			replicationMessageSink = s.GetNamespaceReplicationQueue()
		} else {
			var err error
			replicationMessageSink, err = s.GetMessagingClient().NewProducerWithClusterName(
				s.GetClusterMetadata().GetCurrentClusterName())
			if err != nil {
				logger.Fatal("Creating replicationMessageSink producer failed", tag.Error(err))
			}
		}
	} else {
		replicationMessageSink = &mocks.KafkaProducer{}
		replicationMessageSink.(*mocks.KafkaProducer).On("Publish", mock.Anything).Return(nil)
	}

	s.server = grpc.NewServer(grpc.UnaryInterceptor(interceptor))

	wfHandler := NewWorkflowHandler(s, s.config, replicationMessageSink)
<<<<<<< HEAD
	dcRedirectionHandler := NewDCRedirectionHandler(wfHandler, s.params.DCRedirectionPolicy)
	accessControlledWorkflowHandler := NewAccessControlledHandlerImpl(dcRedirectionHandler, s.params.Authorizer)
	workflowNilCheckHandler := NewWorkflowNilCheckHandler(accessControlledWorkflowHandler)

	workflowservice.RegisterWorkflowServiceServer(s.server, workflowNilCheckHandler)
	healthpb.RegisterHealthServer(s.server, accessControlledWorkflowHandler)
=======
	s.handler = NewDCRedirectionHandler(wfHandler, s.params.DCRedirectionPolicy)
	if s.params.Authorizer != nil {
		s.handler = NewAccessControlledHandlerImpl(s.handler, s.params.Authorizer)
	}
	s.handler.RegisterHandler()
>>>>>>> 651a26b2

	s.adminHandler = NewAdminHandler(s, s.params, s.config)
	adminNilCheckHandler := NewAdminNilCheckHandler(s.adminHandler)

	adminservice.RegisterAdminServiceServer(s.server, adminNilCheckHandler)

	// must start resource first
	s.Resource.Start()
	s.adminHandler.Start()

	listener := s.GetGRPCListener()
	logger.Info("Starting to serve on frontend listener")
	if err := s.server.Serve(listener); err != nil {
		logger.Fatal("Failed to serve on frontend listener", tag.Error(err))
	}
}

// Stop stops the service
func (s *Service) Stop() {
	if !atomic.CompareAndSwapInt32(&s.status, common.DaemonStatusStarted, common.DaemonStatusStopped) {
		return
	}

<<<<<<< HEAD
	s.server.GracefulStop()
=======
	// initiate graceful shutdown:
	// 1. Fail rpc health check, this will cause client side load balancer to stop forwarding requests to this node
	// 2. wait for failure detection time
	// 3. stop taking new requests by returning InternalServiceError
	// 4. Wait for a second
	// 5. Stop everything forcefully and return

	requestDrainTime := common.MinDuration(time.Second, s.config.ShutdownDrainDuration())
	failureDetectionTime := common.MaxDuration(0, s.config.ShutdownDrainDuration()-requestDrainTime)

	s.GetLogger().Info("ShutdownHandler: Updating rpc health status to ShuttingDown")
	s.handler.UpdateHealthStatus(HealthStatusShuttingDown)

	s.GetLogger().Info("ShutdownHandler: Waiting for others to discover I am unhealthy")
	time.Sleep(failureDetectionTime)
>>>>>>> 651a26b2

	s.adminHandler.Stop()

	s.GetLogger().Info("ShutdownHandler: Draining traffic")
	time.Sleep(requestDrainTime)

	close(s.stopC)
	s.Resource.Stop()
	s.params.Logger.Info("frontend stopped")
}

func interceptor(ctx context.Context, req interface{}, info *grpc.UnaryServerInfo, handler grpc.UnaryHandler) (interface{}, error) {
	resp, err := handler(ctx, req)
	return resp, serviceerror.ToStatus(err).Err()
}<|MERGE_RESOLUTION|>--- conflicted
+++ resolved
@@ -55,12 +55,8 @@
 type Config struct {
 	NumHistoryShards                int
 	PersistenceMaxQPS               dynamicconfig.IntPropertyFn
-<<<<<<< HEAD
+	PersistenceGlobalMaxQPS         dynamicconfig.IntPropertyFn
 	VisibilityMaxPageSize           dynamicconfig.IntPropertyFnWithNamespaceFilter
-=======
-	PersistenceGlobalMaxQPS         dynamicconfig.IntPropertyFn
-	VisibilityMaxPageSize           dynamicconfig.IntPropertyFnWithDomainFilter
->>>>>>> 651a26b2
 	EnableVisibilitySampling        dynamicconfig.BoolPropertyFn
 	EnableReadFromClosedExecutionV2 dynamicconfig.BoolPropertyFn
 	VisibilityListMaxQPS            dynamicconfig.IntPropertyFnWithNamespaceFilter
@@ -69,21 +65,13 @@
 	ESIndexMaxResultWindow          dynamicconfig.IntPropertyFn
 	HistoryMaxPageSize              dynamicconfig.IntPropertyFnWithNamespaceFilter
 	RPS                             dynamicconfig.IntPropertyFn
-<<<<<<< HEAD
-	NamespaceRPS                    dynamicconfig.IntPropertyFnWithNamespaceFilter
+	MaxNamespaceRPSPerInstance      dynamicconfig.IntPropertyFnWithNamespaceFilter
+	GlobalNamespaceRPS              dynamicconfig.IntPropertyFnWithNamespaceFilter
 	MaxIDLengthLimit                dynamicconfig.IntPropertyFn
 	EnableClientVersionCheck        dynamicconfig.BoolPropertyFn
 	MinRetentionDays                dynamicconfig.IntPropertyFn
 	DisallowQuery                   dynamicconfig.BoolPropertyFnWithNamespaceFilter
-=======
-	MaxDomainRPSPerInstance         dynamicconfig.IntPropertyFnWithDomainFilter
-	GlobalDomainRPS                 dynamicconfig.IntPropertyFnWithDomainFilter
-	MaxIDLengthLimit                dynamicconfig.IntPropertyFn
-	EnableClientVersionCheck        dynamicconfig.BoolPropertyFn
-	MinRetentionDays                dynamicconfig.IntPropertyFn
-	DisallowQuery                   dynamicconfig.BoolPropertyFnWithDomainFilter
 	ShutdownDrainDuration           dynamicconfig.DurationPropertyFn
->>>>>>> 651a26b2
 
 	// Persistence settings
 	HistoryMgrNumConns dynamicconfig.IntPropertyFn
@@ -113,15 +101,15 @@
 	// VisibilityArchival system protection
 	VisibilityArchivalQueryMaxPageSize dynamicconfig.IntPropertyFn
 
-	SendRawWorkflowHistory dynamicconfig.BoolPropertyFnWithDomainFilter
+	SendRawWorkflowHistory dynamicconfig.BoolPropertyFnWithNamespaceFilter
 }
 
 // NewConfig returns new service config with default values
 func NewConfig(dc *dynamicconfig.Collection, numHistoryShards int, enableReadFromES bool) *Config {
 	return &Config{
-<<<<<<< HEAD
 		NumHistoryShards:                       numHistoryShards,
 		PersistenceMaxQPS:                      dc.GetIntProperty(dynamicconfig.FrontendPersistenceMaxQPS, 2000),
+		PersistenceGlobalMaxQPS:                dc.GetIntProperty(dynamicconfig.FrontendPersistenceGlobalMaxQPS, 0),
 		VisibilityMaxPageSize:                  dc.GetIntPropertyFilteredByNamespace(dynamicconfig.FrontendVisibilityMaxPageSize, 1000),
 		EnableVisibilitySampling:               dc.GetBoolProperty(dynamicconfig.EnableVisibilitySampling, true),
 		EnableReadFromClosedExecutionV2:        dc.GetBoolProperty(dynamicconfig.EnableReadFromClosedExecutionV2, false),
@@ -131,7 +119,8 @@
 		ESIndexMaxResultWindow:                 dc.GetIntProperty(dynamicconfig.FrontendESIndexMaxResultWindow, 10000),
 		HistoryMaxPageSize:                     dc.GetIntPropertyFilteredByNamespace(dynamicconfig.FrontendHistoryMaxPageSize, common.GetHistoryMaxPageSize),
 		RPS:                                    dc.GetIntProperty(dynamicconfig.FrontendRPS, 1200),
-		NamespaceRPS:                           dc.GetIntPropertyFilteredByNamespace(dynamicconfig.FrontendNamespaceRPS, 1200),
+		MaxNamespaceRPSPerInstance:             dc.GetIntPropertyFilteredByNamespace(dynamicconfig.FrontendMaxNamespaceRPSPerInstance, 1200),
+		GlobalNamespaceRPS:                     dc.GetIntPropertyFilteredByNamespace(dynamicconfig.FrontendGlobalNamespaceRPS, 0),
 		MaxIDLengthLimit:                       dc.GetIntProperty(dynamicconfig.MaxIDLengthLimit, 1000),
 		HistoryMgrNumConns:                     dc.GetIntProperty(dynamicconfig.FrontendHistoryMgrNumConns, 10),
 		MaxBadBinaries:                         dc.GetIntPropertyFilteredByNamespace(dynamicconfig.FrontendMaxBadBinaries, namespace.MaxBadBinaries),
@@ -141,6 +130,7 @@
 		BlobSizeLimitError:                     dc.GetIntPropertyFilteredByNamespace(dynamicconfig.BlobSizeLimitError, 2*1024*1024),
 		BlobSizeLimitWarn:                      dc.GetIntPropertyFilteredByNamespace(dynamicconfig.BlobSizeLimitWarn, 256*1024),
 		ThrottledLogRPS:                        dc.GetIntProperty(dynamicconfig.FrontendThrottledLogRPS, 20),
+		ShutdownDrainDuration:                  dc.GetDurationProperty(dynamicconfig.FrontendShutdownDrainDuration, 0),
 		EnableNamespaceNotActiveAutoForwarding: dc.GetBoolPropertyFnWithNamespaceFilter(dynamicconfig.EnableNamespaceNotActiveAutoForwarding, true),
 		EnableClientVersionCheck:               dc.GetBoolProperty(dynamicconfig.EnableClientVersionCheck, false),
 		ValidSearchAttributes:                  dc.GetMapProperty(dynamicconfig.ValidSearchAttributes, definition.GetDefaultIndexedKeys()),
@@ -150,42 +140,7 @@
 		MinRetentionDays:                       dc.GetIntProperty(dynamicconfig.MinRetentionDays, namespace.MinRetentionDays),
 		VisibilityArchivalQueryMaxPageSize:     dc.GetIntProperty(dynamicconfig.VisibilityArchivalQueryMaxPageSize, 10000),
 		DisallowQuery:                          dc.GetBoolPropertyFnWithNamespaceFilter(dynamicconfig.DisallowQuery, false),
-=======
-		NumHistoryShards:                    numHistoryShards,
-		PersistenceMaxQPS:                   dc.GetIntProperty(dynamicconfig.FrontendPersistenceMaxQPS, 2000),
-		PersistenceGlobalMaxQPS:             dc.GetIntProperty(dynamicconfig.FrontendPersistenceGlobalMaxQPS, 0),
-		VisibilityMaxPageSize:               dc.GetIntPropertyFilteredByDomain(dynamicconfig.FrontendVisibilityMaxPageSize, 1000),
-		EnableVisibilitySampling:            dc.GetBoolProperty(dynamicconfig.EnableVisibilitySampling, true),
-		EnableReadFromClosedExecutionV2:     dc.GetBoolProperty(dynamicconfig.EnableReadFromClosedExecutionV2, false),
-		VisibilityListMaxQPS:                dc.GetIntPropertyFilteredByDomain(dynamicconfig.FrontendVisibilityListMaxQPS, 1),
-		EnableReadVisibilityFromES:          dc.GetBoolPropertyFnWithDomainFilter(dynamicconfig.EnableReadVisibilityFromES, enableReadFromES),
-		ESVisibilityListMaxQPS:              dc.GetIntPropertyFilteredByDomain(dynamicconfig.FrontendESVisibilityListMaxQPS, 3),
-		ESIndexMaxResultWindow:              dc.GetIntProperty(dynamicconfig.FrontendESIndexMaxResultWindow, 10000),
-		HistoryMaxPageSize:                  dc.GetIntPropertyFilteredByDomain(dynamicconfig.FrontendHistoryMaxPageSize, common.GetHistoryMaxPageSize),
-		RPS:                                 dc.GetIntProperty(dynamicconfig.FrontendRPS, 1200),
-		MaxDomainRPSPerInstance:             dc.GetIntPropertyFilteredByDomain(dynamicconfig.FrontendMaxDomainRPSPerInstance, 1200),
-		GlobalDomainRPS:                     dc.GetIntPropertyFilteredByDomain(dynamicconfig.FrontendGlobalDomainRPS, 0),
-		MaxIDLengthLimit:                    dc.GetIntProperty(dynamicconfig.MaxIDLengthLimit, 1000),
-		HistoryMgrNumConns:                  dc.GetIntProperty(dynamicconfig.FrontendHistoryMgrNumConns, 10),
-		MaxBadBinaries:                      dc.GetIntPropertyFilteredByDomain(dynamicconfig.FrontendMaxBadBinaries, domain.MaxBadBinaries),
-		EnableAdminProtection:               dc.GetBoolProperty(dynamicconfig.EnableAdminProtection, false),
-		AdminOperationToken:                 dc.GetStringProperty(dynamicconfig.AdminOperationToken, common.DefaultAdminOperationToken),
-		DisableListVisibilityByFilter:       dc.GetBoolPropertyFnWithDomainFilter(dynamicconfig.DisableListVisibilityByFilter, false),
-		BlobSizeLimitError:                  dc.GetIntPropertyFilteredByDomain(dynamicconfig.BlobSizeLimitError, 2*1024*1024),
-		BlobSizeLimitWarn:                   dc.GetIntPropertyFilteredByDomain(dynamicconfig.BlobSizeLimitWarn, 256*1024),
-		ThrottledLogRPS:                     dc.GetIntProperty(dynamicconfig.FrontendThrottledLogRPS, 20),
-		ShutdownDrainDuration:               dc.GetDurationProperty(dynamicconfig.FrontendShutdownDrainDuration, 0),
-		EnableDomainNotActiveAutoForwarding: dc.GetBoolPropertyFnWithDomainFilter(dynamicconfig.EnableDomainNotActiveAutoForwarding, true),
-		EnableClientVersionCheck:            dc.GetBoolProperty(dynamicconfig.EnableClientVersionCheck, false),
-		ValidSearchAttributes:               dc.GetMapProperty(dynamicconfig.ValidSearchAttributes, definition.GetDefaultIndexedKeys()),
-		SearchAttributesNumberOfKeysLimit:   dc.GetIntPropertyFilteredByDomain(dynamicconfig.SearchAttributesNumberOfKeysLimit, 100),
-		SearchAttributesSizeOfValueLimit:    dc.GetIntPropertyFilteredByDomain(dynamicconfig.SearchAttributesSizeOfValueLimit, 2*1024),
-		SearchAttributesTotalSizeLimit:      dc.GetIntPropertyFilteredByDomain(dynamicconfig.SearchAttributesTotalSizeLimit, 40*1024),
-		MinRetentionDays:                    dc.GetIntProperty(dynamicconfig.MinRetentionDays, domain.MinRetentionDays),
-		VisibilityArchivalQueryMaxPageSize:  dc.GetIntProperty(dynamicconfig.VisibilityArchivalQueryMaxPageSize, 10000),
-		DisallowQuery:                       dc.GetBoolPropertyFnWithDomainFilter(dynamicconfig.DisallowQuery, false),
-		SendRawWorkflowHistory:              dc.GetBoolPropertyFnWithDomainFilter(dynamicconfig.SendRawWorkflowHistory, false),
->>>>>>> 651a26b2
+		SendRawWorkflowHistory:                 dc.GetBoolPropertyFnWithNamespaceFilter(dynamicconfig.SendRawWorkflowHistory, false),
 	}
 }
 
@@ -193,15 +148,11 @@
 type Service struct {
 	resource.Resource
 
-<<<<<<< HEAD
 	status int32
 	config *Config
 	params *resource.BootstrapParams
 
-=======
-	status       int32
 	handler      Handler
->>>>>>> 651a26b2
 	adminHandler *AdminHandler
 	server       *grpc.Server
 }
@@ -298,20 +249,14 @@
 	s.server = grpc.NewServer(grpc.UnaryInterceptor(interceptor))
 
 	wfHandler := NewWorkflowHandler(s, s.config, replicationMessageSink)
-<<<<<<< HEAD
-	dcRedirectionHandler := NewDCRedirectionHandler(wfHandler, s.params.DCRedirectionPolicy)
-	accessControlledWorkflowHandler := NewAccessControlledHandlerImpl(dcRedirectionHandler, s.params.Authorizer)
-	workflowNilCheckHandler := NewWorkflowNilCheckHandler(accessControlledWorkflowHandler)
-
-	workflowservice.RegisterWorkflowServiceServer(s.server, workflowNilCheckHandler)
-	healthpb.RegisterHealthServer(s.server, accessControlledWorkflowHandler)
-=======
 	s.handler = NewDCRedirectionHandler(wfHandler, s.params.DCRedirectionPolicy)
 	if s.params.Authorizer != nil {
 		s.handler = NewAccessControlledHandlerImpl(s.handler, s.params.Authorizer)
 	}
-	s.handler.RegisterHandler()
->>>>>>> 651a26b2
+	workflowNilCheckHandler := NewWorkflowNilCheckHandler(s.handler)
+
+	workflowservice.RegisterWorkflowServiceServer(s.server, workflowNilCheckHandler)
+	healthpb.RegisterHealthServer(s.server, s.handler)
 
 	s.adminHandler = NewAdminHandler(s, s.params, s.config)
 	adminNilCheckHandler := NewAdminNilCheckHandler(s.adminHandler)
@@ -335,9 +280,6 @@
 		return
 	}
 
-<<<<<<< HEAD
-	s.server.GracefulStop()
-=======
 	// initiate graceful shutdown:
 	// 1. Fail rpc health check, this will cause client side load balancer to stop forwarding requests to this node
 	// 2. wait for failure detection time
@@ -353,14 +295,13 @@
 
 	s.GetLogger().Info("ShutdownHandler: Waiting for others to discover I am unhealthy")
 	time.Sleep(failureDetectionTime)
->>>>>>> 651a26b2
 
 	s.adminHandler.Stop()
 
 	s.GetLogger().Info("ShutdownHandler: Draining traffic")
 	time.Sleep(requestDrainTime)
 
-	close(s.stopC)
+	s.server.GracefulStop()
 	s.Resource.Stop()
 	s.params.Logger.Info("frontend stopped")
 }
