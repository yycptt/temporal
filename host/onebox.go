// The MIT License
//
// Copyright (c) 2020 Temporal Technologies Inc.  All rights reserved.
//
// Copyright (c) 2020 Uber Technologies, Inc.
//
// Permission is hereby granted, free of charge, to any person obtaining a copy
// of this software and associated documentation files (the "Software"), to deal
// in the Software without restriction, including without limitation the rights
// to use, copy, modify, merge, publish, distribute, sublicense, and/or sell
// copies of the Software, and to permit persons to whom the Software is
// furnished to do so, subject to the following conditions:
//
// The above copyright notice and this permission notice shall be included in
// all copies or substantial portions of the Software.
//
// THE SOFTWARE IS PROVIDED "AS IS", WITHOUT WARRANTY OF ANY KIND, EXPRESS OR
// IMPLIED, INCLUDING BUT NOT LIMITED TO THE WARRANTIES OF MERCHANTABILITY,
// FITNESS FOR A PARTICULAR PURPOSE AND NONINFRINGEMENT. IN NO EVENT SHALL THE
// AUTHORS OR COPYRIGHT HOLDERS BE LIABLE FOR ANY CLAIM, DAMAGES OR OTHER
// LIABILITY, WHETHER IN AN ACTION OF CONTRACT, TORT OR OTHERWISE, ARISING FROM,
// OUT OF OR IN CONNECTION WITH THE SOFTWARE OR THE USE OR OTHER DEALINGS IN
// THE SOFTWARE.

package host

import (
	"context"
	"encoding/json"
	"fmt"
	"net"
	"sync"
	"time"

	"github.com/uber/tchannel-go"
	"go.uber.org/fx"
	"google.golang.org/grpc"

	"go.temporal.io/api/operatorservice/v1"
	"go.temporal.io/api/workflowservice/v1"

	otelsdktrace "go.opentelemetry.io/otel/sdk/trace"
	"go.temporal.io/server/api/adminservice/v1"
	"go.temporal.io/server/api/historyservice/v1"
	"go.temporal.io/server/client"
	"go.temporal.io/server/common"
	carchiver "go.temporal.io/server/common/archiver"
	"go.temporal.io/server/common/archiver/provider"
	"go.temporal.io/server/common/authorization"
	"go.temporal.io/server/common/cluster"
	"go.temporal.io/server/common/config"
	"go.temporal.io/server/common/dynamicconfig"
	"go.temporal.io/server/common/log"
	"go.temporal.io/server/common/log/tag"
	"go.temporal.io/server/common/membership"
	"go.temporal.io/server/common/metrics"
	"go.temporal.io/server/common/namespace"
	"go.temporal.io/server/common/persistence"
	persistenceClient "go.temporal.io/server/common/persistence/client"
	"go.temporal.io/server/common/persistence/visibility"
	esclient "go.temporal.io/server/common/persistence/visibility/store/elasticsearch/client"
	"go.temporal.io/server/common/resolver"
	"go.temporal.io/server/common/resource"
	"go.temporal.io/server/common/rpc"
	"go.temporal.io/server/common/sdk"
	"go.temporal.io/server/common/searchattribute"
	"go.temporal.io/server/service/frontend"
	"go.temporal.io/server/service/history"
	"go.temporal.io/server/service/history/replication"
	"go.temporal.io/server/service/history/workflow"
	"go.temporal.io/server/service/matching"
	"go.temporal.io/server/service/worker"
	"go.temporal.io/server/service/worker/archiver"
	"go.temporal.io/server/service/worker/replicator"
	"go.temporal.io/server/temporal"
)

// Temporal hosts all of temporal services in one process
type Temporal interface {
	Start() error
	Stop()
	GetAdminClient() adminservice.AdminServiceClient
	GetFrontendClient() workflowservice.WorkflowServiceClient
	GetHistoryClient() historyservice.HistoryServiceClient
	GetExecutionManager() persistence.ExecutionManager
	RefreshNamespaceCache()
}

type (
	temporalImpl struct {
		frontendService *frontend.Service
		matchingService *matching.Service
		historyServices []*history.Service
		workerService   *worker.Service

		frontendApp *fx.App
		matchingApp *fx.App
		historyApps []*fx.App
		workerApp   *fx.App

		matchingNamespaceRegistry  namespace.Registry
		frontendNamespaceRegistry  namespace.Registry
		historyNamespaceRegistries []namespace.Registry
		workerNamespaceRegistry    namespace.Registry

		adminClient                      adminservice.AdminServiceClient
		frontendClient                   workflowservice.WorkflowServiceClient
		operatorClient                   operatorservice.OperatorServiceClient
		historyClient                    historyservice.HistoryServiceClient
		logger                           log.Logger
		clusterMetadataConfig            *cluster.Config
		persistenceConfig                config.Persistence
		metadataMgr                      persistence.MetadataManager
		clusterMetadataMgr               persistence.ClusterMetadataManager
		shardMgr                         persistence.ShardManager
		taskMgr                          persistence.TaskManager
		executionManager                 persistence.ExecutionManager
		namespaceReplicationQueue        persistence.NamespaceReplicationQueue
		shutdownCh                       chan struct{}
		shutdownWG                       sync.WaitGroup
		clusterNo                        int // cluster number
		replicator                       *replicator.Replicator
		clientWorker                     archiver.ClientWorker
		archiverMetadata                 carchiver.ArchivalMetadata
		archiverProvider                 provider.ArchiverProvider
		historyConfig                    *HistoryConfig
		esConfig                         *esclient.Config
		esClient                         esclient.Client
		workerConfig                     *WorkerConfig
		mockAdminClient                  map[string]adminservice.AdminServiceClient
		namespaceReplicationTaskExecutor namespace.ReplicationTaskExecutor
		spanExporters                    []otelsdktrace.SpanExporter
	}

	// HistoryConfig contains configs for history service
	HistoryConfig struct {
		NumHistoryShards       int32
		NumHistoryHosts        int
		HistoryCountLimitError int
		HistoryCountLimitWarn  int
	}

	// TemporalParams contains everything needed to bootstrap Temporal
	TemporalParams struct {
		ClusterMetadataConfig            *cluster.Config
		PersistenceConfig                config.Persistence
		MetadataMgr                      persistence.MetadataManager
		ClusterMetadataManager           persistence.ClusterMetadataManager
		ShardMgr                         persistence.ShardManager
		ExecutionManager                 persistence.ExecutionManager
		TaskMgr                          persistence.TaskManager
		NamespaceReplicationQueue        persistence.NamespaceReplicationQueue
		Logger                           log.Logger
		ClusterNo                        int
		ArchiverMetadata                 carchiver.ArchivalMetadata
		ArchiverProvider                 provider.ArchiverProvider
		EnableReadHistoryFromArchival    bool
		HistoryConfig                    *HistoryConfig
		ESConfig                         *esclient.Config
		ESClient                         esclient.Client
		WorkerConfig                     *WorkerConfig
		MockAdminClient                  map[string]adminservice.AdminServiceClient
		NamespaceReplicationTaskExecutor namespace.ReplicationTaskExecutor
		SpanExporters                    []otelsdktrace.SpanExporter
	}
)

// NewTemporal returns an instance that hosts full temporal in one process
func NewTemporal(params *TemporalParams) *temporalImpl {
	return &temporalImpl{
		logger:                           params.Logger,
		clusterMetadataConfig:            params.ClusterMetadataConfig,
		persistenceConfig:                params.PersistenceConfig,
		metadataMgr:                      params.MetadataMgr,
		clusterMetadataMgr:               params.ClusterMetadataManager,
		shardMgr:                         params.ShardMgr,
		taskMgr:                          params.TaskMgr,
		executionManager:                 params.ExecutionManager,
		namespaceReplicationQueue:        params.NamespaceReplicationQueue,
		shutdownCh:                       make(chan struct{}),
		clusterNo:                        params.ClusterNo,
		esConfig:                         params.ESConfig,
		esClient:                         params.ESClient,
		archiverMetadata:                 params.ArchiverMetadata,
		archiverProvider:                 params.ArchiverProvider,
		historyConfig:                    params.HistoryConfig,
		workerConfig:                     params.WorkerConfig,
		mockAdminClient:                  params.MockAdminClient,
		namespaceReplicationTaskExecutor: params.NamespaceReplicationTaskExecutor,
		spanExporters:                    params.SpanExporters,
	}
}

func (c *temporalImpl) enableWorker() bool {
	return c.workerConfig.EnableArchiver || c.workerConfig.EnableReplicator
}

func (c *temporalImpl) Start() error {
	hosts := make(map[string][]string)
	hosts[common.FrontendServiceName] = []string{c.FrontendGRPCAddress()}
	hosts[common.MatchingServiceName] = []string{c.MatchingGRPCServiceAddress()}
	hosts[common.HistoryServiceName] = c.HistoryServiceAddress(3)
	if c.enableWorker() {
		hosts[common.WorkerServiceName] = []string{c.WorkerGRPCServiceAddress()}
	}

	// create temporal-system namespace, this must be created before starting
	// the services - so directly use the metadataManager to create this
	if err := c.createSystemNamespace(); err != nil {
		return err
	}

	var startWG sync.WaitGroup
	startWG.Add(2)
	go c.startHistory(hosts, &startWG)
	go c.startMatching(hosts, &startWG)
	startWG.Wait()

	startWG.Add(1)
	go c.startFrontend(hosts, &startWG)
	startWG.Wait()

	if c.enableWorker() {
		startWG.Add(1)
		go c.startWorker(hosts, &startWG)
		startWG.Wait()
	}

	return nil
}

func (c *temporalImpl) Stop() {
	if c.enableWorker() {
		c.shutdownWG.Add(1)
		c.workerApp.Stop(context.Background())
	}

	c.shutdownWG.Add(3)

	c.frontendApp.Stop(context.Background())
	for _, historyApp := range c.historyApps {
		historyApp.Stop(context.Background())
	}
	c.matchingApp.Stop(context.Background())

	close(c.shutdownCh)
	c.shutdownWG.Wait()
}

func (c *temporalImpl) FrontendGRPCAddress() string {
	switch c.clusterNo {
	case 0:
		return "127.0.0.1:7134"
	case 1:
		return "127.0.0.1:8134"
	case 2:
		return "127.0.0.1:9134"
	case 3:
		return "127.0.0.1:10134"
	default:
		return "127.0.0.1:7134"
	}
}

func (c *temporalImpl) FrontendRingpopAddress() string {
	switch c.clusterNo {
	case 0:
		return "127.0.0.1:7124"
	case 1:
		return "127.0.0.1:8124"
	case 2:
		return "127.0.0.1:9124"
	case 3:
		return "127.0.0.1:10124"
	default:
		return "127.0.0.1:7124"
	}
}

// penultimatePortDigit: 2 - ringpop, 3 - gRPC
func (c *temporalImpl) HistoryServiceAddress(penultimatePortDigit int) []string {
	var hosts []string
	startPort := penultimatePortDigit * 10
	switch c.clusterNo {
	case 0:
		startPort += 7201
	case 1:
		startPort += 8201
	case 2:
		startPort += 9201
	case 3:
		startPort += 10201
	default:
		startPort += 7201
	}
	for i := 0; i < c.historyConfig.NumHistoryHosts; i++ {
		port := startPort + i
		hosts = append(hosts, fmt.Sprintf("127.0.0.1:%v", port))
	}

	c.logger.Info("History hosts", tag.Addresses(hosts))
	return hosts
}

func (c *temporalImpl) MatchingGRPCServiceAddress() string {
	switch c.clusterNo {
	case 0:
		return "127.0.0.1:7136"
	case 1:
		return "127.0.0.1:8136"
	case 2:
		return "127.0.0.1:9136"
	case 3:
		return "127.0.0.1:10136"
	default:
		return "127.0.0.1:7136"
	}
}

func (c *temporalImpl) MatchingServiceRingpopAddress() string {
	switch c.clusterNo {
	case 0:
		return "127.0.0.1:7126"
	case 1:
		return "127.0.0.1:8126"
	case 2:
		return "127.0.0.1:9126"
	case 3:
		return "127.0.0.1:10126"
	default:
		return "127.0.0.1:7126"
	}
}

func (c *temporalImpl) WorkerGRPCServiceAddress() string {
	switch c.clusterNo {
	case 0:
		return "127.0.0.1:7138"
	case 1:
		return "127.0.0.1:8138"
	case 2:
		return "127.0.0.1:9138"
	case 3:
		return "127.0.0.1:10138"
	default:
		return "127.0.0.1:7138"
	}
}

func (c *temporalImpl) WorkerServiceRingpopAddress() string {
	switch c.clusterNo {
	case 0:
		return "127.0.0.1:7128"
	case 1:
		return "127.0.0.1:8128"
	case 2:
		return "127.0.0.1:9128"
	case 3:
		return "127.0.0.1:10128"
	default:
		return "127.0.0.1:7128"
	}
}

func (c *temporalImpl) GetAdminClient() adminservice.AdminServiceClient {
	return c.adminClient
}

func (c *temporalImpl) GetOperatorClient() operatorservice.OperatorServiceClient {
	return c.operatorClient
}

func (c *temporalImpl) GetFrontendClient() workflowservice.WorkflowServiceClient {
	return c.frontendClient
}

func (c *temporalImpl) GetHistoryClient() historyservice.HistoryServiceClient {
	return c.historyClient
}

func (c *temporalImpl) startFrontend(hosts map[string][]string, startWG *sync.WaitGroup) {
	serviceName := common.FrontendServiceName
	persistenceConfig, err := copyPersistenceConfig(c.persistenceConfig)
	if err != nil {
		c.logger.Fatal("Failed to copy persistence config for history", tag.Error(err))
	}
	if c.esConfig != nil {
		esDataStoreName := "es-visibility"
		persistenceConfig.AdvancedVisibilityStore = esDataStoreName
		persistenceConfig.DataStores[esDataStoreName] = config.DataStore{
			Elasticsearch: c.esConfig,
		}
	}

	rpcFactory := newRPCFactoryImpl(serviceName, c.FrontendGRPCAddress(), c.FrontendRingpopAddress(), c.logger)

	stoppedCh := make(chan struct{})
	var frontendService *frontend.Service
	var clientBean client.Bean
	var namespaceRegistry namespace.Registry
	feApp := fx.New(
		fx.Supply(
			stoppedCh,
			persistenceConfig,
		),
		fx.Provide(func() metrics.Reporter { return metrics.NoopReporter }),
		fx.Provide(func() resource.ServiceName { return resource.ServiceName(serviceName) }),
		fx.Provide(func() config.DCRedirectionPolicy { return config.DCRedirectionPolicy{} }),
		fx.Provide(func() resource.ThrottledLogger { return c.logger }),
		fx.Provide(func() resource.NamespaceLogger { return c.logger }),
		fx.Provide(func() common.RPCFactory { return rpcFactory }),
		fx.Provide(func() membership.Monitor {
			return newSimpleMonitor(serviceName, hosts)
		}),
		fx.Provide(func() *cluster.Config { return c.clusterMetadataConfig }),
		fx.Provide(func() carchiver.ArchivalMetadata { return c.archiverMetadata }),
		fx.Provide(func() provider.ArchiverProvider { return c.archiverProvider }),
		fx.Provide(func() sdk.ClientFactory {
			return sdk.NewClientFactory(
				c.FrontendGRPCAddress(),
				nil,
				sdk.NewMetricsHandler(metrics.NoopMetricsHandler),
			)
		}),
		fx.Provide(func() []grpc.UnaryServerInterceptor { return nil }),
		fx.Provide(func() authorization.Authorizer { return nil }),
		fx.Provide(func() authorization.ClaimMapper { return nil }),
		fx.Provide(func() authorization.JWTAudienceMapper { return nil }),
		fx.Provide(func() client.FactoryProvider { return client.NewFactoryProvider() }),
		fx.Provide(func() searchattribute.Mapper { return nil }),
		// Comment the line above and uncomment the line bellow to test with search attributes mapper.
		// fx.Provide(func() searchattribute.Mapper { return NewSearchAttributeTestMapper() }),
		fx.Provide(func() resolver.ServiceResolver { return resolver.NewNoopResolver() }),
		fx.Provide(persistenceClient.FactoryProvider),
		fx.Provide(func() persistenceClient.AbstractDataStoreFactory { return nil }),
		fx.Provide(func() dynamicconfig.Client { return newIntegrationConfigClient(dynamicconfig.NewNoopClient()) }),
		fx.Provide(func() log.Logger { return c.logger }),
		fx.Provide(func() *esclient.Config { return c.esConfig }),
		fx.Provide(func() esclient.Client { return c.esClient }),
		fx.Supply(c.spanExporters),
		temporal.ServiceTracingModule,
		frontend.Module,
		fx.Populate(&frontendService, &clientBean, &namespaceRegistry),
		fx.NopLogger,
	)
	err = feApp.Err()
	if err != nil {
		c.logger.Fatal("unable to construct frontend service", tag.Error(err))
	}

	if c.mockAdminClient != nil {
		if clientBean != nil {
			for serviceName, client := range c.mockAdminClient {
				clientBean.SetRemoteAdminClient(serviceName, client)
			}
		}
	}

	c.frontendApp = feApp
	c.frontendService = frontendService
	c.frontendNamespaceRegistry = namespaceRegistry
	connection := rpcFactory.CreateFrontendGRPCConnection(c.FrontendGRPCAddress())
	c.frontendClient = NewFrontendClient(connection)
	c.adminClient = NewAdminClient(connection)
	c.operatorClient = operatorservice.NewOperatorServiceClient(connection)

	feApp.Start(context.Background())

	startWG.Done()
	<-c.shutdownCh
	c.shutdownWG.Done()
}

func (c *temporalImpl) startHistory(
	hosts map[string][]string,
	startWG *sync.WaitGroup,
) {
	serviceName := common.HistoryServiceName
	membershipPorts := c.HistoryServiceAddress(2)
	for i, grpcPort := range c.HistoryServiceAddress(3) {
		integrationClient := newIntegrationConfigClient(dynamicconfig.NewNoopClient())
		c.overrideHistoryDynamicConfig(integrationClient)

		persistenceConfig, err := copyPersistenceConfig(c.persistenceConfig)
		if err != nil {
			c.logger.Fatal("Failed to copy persistence config for history", tag.Error(err))
		}
		if c.esConfig != nil {
			esDataStoreName := "es-visibility"
			persistenceConfig.AdvancedVisibilityStore = esDataStoreName
			persistenceConfig.DataStores[esDataStoreName] = config.DataStore{
				Elasticsearch: c.esConfig,
			}
		}

		rpcFactory := newRPCFactoryImpl(serviceName, grpcPort, membershipPorts[i], c.logger)

		stoppedCh := make(chan struct{})
		var historyService *history.Service
		var clientBean client.Bean
		var namespaceRegistry namespace.Registry
		app := fx.New(
			fx.Supply(
				stoppedCh,
				integrationClient,
				persistenceConfig,
			),
			fx.Provide(func() metrics.Reporter { return metrics.NoopReporter }),
			fx.Provide(func() resource.ServiceName { return resource.ServiceName(serviceName) }),
			fx.Provide(func() config.DCRedirectionPolicy { return config.DCRedirectionPolicy{} }),
			fx.Provide(func() resource.ThrottledLogger { return c.logger }),
			fx.Provide(func() common.RPCFactory { return rpcFactory }),
			fx.Provide(func() membership.Monitor {
				return newSimpleMonitor(serviceName, hosts)
			}),
			fx.Provide(func() *cluster.Config { return c.clusterMetadataConfig }),
			fx.Provide(func() carchiver.ArchivalMetadata { return c.archiverMetadata }),
			fx.Provide(func() provider.ArchiverProvider { return c.archiverProvider }),
			fx.Provide(func() sdk.ClientFactory {
				return sdk.NewClientFactory(
					c.FrontendGRPCAddress(),
					nil,
					sdk.NewMetricsHandler(metrics.NoopMetricsHandler),
				)
			}),
			fx.Provide(func() client.FactoryProvider { return client.NewFactoryProvider() }),
			fx.Provide(func() searchattribute.Mapper { return nil }),
			// Comment the line above and uncomment the line bellow to test with search attributes mapper.
			// fx.Provide(func() searchattribute.Mapper { return NewSearchAttributeTestMapper() }),
			fx.Provide(func() resolver.ServiceResolver { return resolver.NewNoopResolver() }),
			fx.Provide(persistenceClient.FactoryProvider),
			fx.Provide(func() persistenceClient.AbstractDataStoreFactory { return nil }),
			fx.Provide(func() dynamicconfig.Client { return integrationClient }),
			fx.Provide(func() log.Logger { return c.logger }),
			fx.Provide(func() *esclient.Config { return c.esConfig }),
			fx.Provide(func() esclient.Client { return c.esClient }),
			fx.Provide(workflow.NewTaskGeneratorProvider),
<<<<<<< HEAD
			history.QueueModule,
=======
			fx.Supply(c.spanExporters),
			temporal.ServiceTracingModule,
			history.QueueProcessorModule,
>>>>>>> d09213a4
			history.Module,
			replication.Module,
			fx.Populate(&historyService, &clientBean, &namespaceRegistry),
			fx.NopLogger)
		err = app.Err()
		if err != nil {
			c.logger.Fatal("unable to construct history service", tag.Error(err))
		}

		if c.mockAdminClient != nil {
			if clientBean != nil {
				for serviceName, client := range c.mockAdminClient {
					clientBean.SetRemoteAdminClient(serviceName, client)
				}
			}
		}

		// TODO: this is not correct when there are multiple history hosts as later client will overwrite previous ones.
		// However current interface for getting history client doesn't specify which client it needs and the tests that use this API
		// depends on the fact that there's only one history host.
		// Need to change those tests and modify the interface for getting history client.
		historyConnection, err := rpc.Dial(c.HistoryServiceAddress(3)[0], nil, c.logger)
		if err != nil {
			c.logger.Fatal("Failed to create connection for history", tag.Error(err))
		}

		c.historyApps = append(c.historyApps, app)
		c.historyClient = NewHistoryClient(historyConnection)
		c.historyServices = append(c.historyServices, historyService)
		c.historyNamespaceRegistries = append(c.historyNamespaceRegistries, namespaceRegistry)

		app.Start(context.Background())
	}

	startWG.Done()
	<-c.shutdownCh
	c.shutdownWG.Done()
}

func (c *temporalImpl) startMatching(hosts map[string][]string, startWG *sync.WaitGroup) {
	serviceName := common.MatchingServiceName
	rpcFactory := newRPCFactoryImpl(serviceName, c.MatchingGRPCServiceAddress(), c.MatchingServiceRingpopAddress(), c.logger)

	persistenceConfig, err := copyPersistenceConfig(c.persistenceConfig)
	if err != nil {
		c.logger.Fatal("Failed to copy persistence config for history", tag.Error(err))
	}

	stoppedCh := make(chan struct{})
	var matchingService *matching.Service
	var clientBean client.Bean
	var namespaceRegistry namespace.Registry
	app := fx.New(
		fx.Supply(
			stoppedCh,
			persistenceConfig,
		),
		fx.Provide(func() metrics.Reporter { return metrics.NoopReporter }),
		fx.Provide(func() resource.ServiceName { return resource.ServiceName(serviceName) }),
		fx.Provide(func() resource.ThrottledLogger { return c.logger }),
		fx.Provide(func() common.RPCFactory { return rpcFactory }),
		fx.Provide(func() membership.Monitor {
			return newSimpleMonitor(serviceName, hosts)
		}),
		fx.Provide(func() *cluster.Config { return c.clusterMetadataConfig }),
		fx.Provide(func() carchiver.ArchivalMetadata { return c.archiverMetadata }),
		fx.Provide(func() provider.ArchiverProvider { return c.archiverProvider }),
		fx.Provide(func() client.FactoryProvider { return client.NewFactoryProvider() }),
		fx.Provide(func() searchattribute.Mapper { return nil }),
		fx.Provide(func() resolver.ServiceResolver { return resolver.NewNoopResolver() }),
		fx.Provide(persistenceClient.FactoryProvider),
		fx.Provide(func() persistenceClient.AbstractDataStoreFactory { return nil }),
		fx.Provide(func() dynamicconfig.Client { return newIntegrationConfigClient(dynamicconfig.NewNoopClient()) }),
		fx.Provide(func() log.Logger { return c.logger }),
		fx.Supply(c.spanExporters),
		temporal.ServiceTracingModule,
		matching.Module,
		fx.Populate(&matchingService, &clientBean, &namespaceRegistry),
		fx.NopLogger,
	)
	err = app.Err()
	if err != nil {
		c.logger.Fatal("unable to start matching service", tag.Error(err))
	}
	if c.mockAdminClient != nil {
		if clientBean != nil {
			for serviceName, client := range c.mockAdminClient {
				clientBean.SetRemoteAdminClient(serviceName, client)
			}
		}
	}
	c.matchingApp = app
	c.matchingService = matchingService
	c.matchingNamespaceRegistry = namespaceRegistry
	app.Start(context.Background())

	startWG.Done()
	<-c.shutdownCh
	c.shutdownWG.Done()
}

func (c *temporalImpl) startWorker(hosts map[string][]string, startWG *sync.WaitGroup) {
	serviceName := common.WorkerServiceName

	persistenceConfig, err := copyPersistenceConfig(c.persistenceConfig)
	if err != nil {
		c.logger.Fatal("Failed to copy persistence config for history", tag.Error(err))
	}
	if c.esConfig != nil {
		esDataStoreName := "es-visibility"
		persistenceConfig.AdvancedVisibilityStore = esDataStoreName
		persistenceConfig.DataStores[esDataStoreName] = config.DataStore{
			Elasticsearch: c.esConfig,
		}
	}

	rpcFactory := newRPCFactoryImpl(serviceName, c.WorkerGRPCServiceAddress(), c.WorkerServiceRingpopAddress(), c.logger)

	clusterConfigCopy := cluster.Config{
		EnableGlobalNamespace:    c.clusterMetadataConfig.EnableGlobalNamespace,
		FailoverVersionIncrement: c.clusterMetadataConfig.FailoverVersionIncrement,
		MasterClusterName:        c.clusterMetadataConfig.MasterClusterName,
		CurrentClusterName:       c.clusterMetadataConfig.CurrentClusterName,
		ClusterInformation:       make(map[string]cluster.ClusterInformation),
	}
	for k, v := range c.clusterMetadataConfig.ClusterInformation {
		clusterConfigCopy.ClusterInformation[k] = v
	}
	if c.workerConfig.EnableReplicator {
		clusterConfigCopy.EnableGlobalNamespace = true
	}

	stoppedCh := make(chan struct{})
	var workerService *worker.Service
	var clientBean client.Bean
	var namespaceRegistry namespace.Registry

	app := fx.New(
		fx.Supply(
			stoppedCh,
			persistenceConfig,
		),
		fx.Provide(func() metrics.Reporter { return metrics.NoopReporter }),
		fx.Provide(func() resource.ServiceName { return resource.ServiceName(serviceName) }),
		fx.Provide(func() config.DCRedirectionPolicy { return config.DCRedirectionPolicy{} }),
		fx.Provide(func() resource.ThrottledLogger { return c.logger }),
		fx.Provide(func() common.RPCFactory { return rpcFactory }),
		fx.Provide(func() membership.Monitor {
			return newSimpleMonitor(serviceName, hosts)
		}),
		fx.Provide(func() *cluster.Config { return &clusterConfigCopy }),
		fx.Provide(func() carchiver.ArchivalMetadata { return c.archiverMetadata }),
		fx.Provide(func() provider.ArchiverProvider { return c.archiverProvider }),
		fx.Provide(func() sdk.ClientFactory {
			return sdk.NewClientFactory(
				c.FrontendGRPCAddress(),
				nil,
				sdk.NewMetricsHandler(metrics.NoopMetricsHandler),
			)
		}),
		fx.Provide(func() sdk.WorkerFactory { return sdk.NewWorkerFactory() }),
		fx.Provide(func() client.FactoryProvider { return client.NewFactoryProvider() }),
		fx.Provide(func() searchattribute.Mapper { return nil }),
		fx.Provide(func() resolver.ServiceResolver { return resolver.NewNoopResolver() }),
		fx.Provide(persistenceClient.FactoryProvider),
		fx.Provide(func() persistenceClient.AbstractDataStoreFactory { return nil }),
		fx.Provide(func() dynamicconfig.Client { return newIntegrationConfigClient(dynamicconfig.NewNoopClient()) }),
		fx.Provide(func() log.Logger { return c.logger }),
		fx.Provide(func() esclient.Client { return c.esClient }),
		fx.Provide(func() *esclient.Config { return c.esConfig }),
		fx.Supply(c.spanExporters),
		temporal.ServiceTracingModule,
		worker.Module,
		fx.Populate(&workerService, &clientBean, &namespaceRegistry),
		fx.NopLogger,
	)
	err = app.Err()
	if err != nil {
		c.logger.Fatal("unable to start worker service", tag.Error(err))
	}

	c.workerApp = app
	c.workerService = workerService
	c.workerNamespaceRegistry = namespaceRegistry
	app.Start(context.Background())

	startWG.Done()
	<-c.shutdownCh
	c.shutdownWG.Done()
}

func (c *temporalImpl) createSystemNamespace() error {
	err := c.metadataMgr.InitializeSystemNamespaces(context.Background(), c.clusterMetadataConfig.CurrentClusterName)
	if err != nil {
		return fmt.Errorf("failed to create temporal-system namespace: %v", err)
	}
	return nil
}

func (c *temporalImpl) GetExecutionManager() persistence.ExecutionManager {
	return c.executionManager
}

func (c *temporalImpl) overrideHistoryDynamicConfig(client *dynamicClient) {
	client.OverrideValue(dynamicconfig.ReplicationTaskProcessorStartWait, time.Nanosecond)

	if c.workerConfig.EnableIndexer {
		client.OverrideValue(dynamicconfig.AdvancedVisibilityWritingMode, visibility.AdvancedVisibilityWritingModeDual)
	}
	if c.historyConfig.HistoryCountLimitWarn != 0 {
		client.OverrideValue(dynamicconfig.HistoryCountLimitWarn, c.historyConfig.HistoryCountLimitWarn)
	}
	if c.historyConfig.HistoryCountLimitError != 0 {
		client.OverrideValue(dynamicconfig.HistoryCountLimitError, c.historyConfig.HistoryCountLimitError)
	}

	// For DeleteWorkflowExecution tests
	client.OverrideValue(dynamicconfig.TransferProcessorUpdateAckInterval, 1*time.Second)
	client.OverrideValue(dynamicconfig.VisibilityProcessorUpdateAckInterval, 1*time.Second)
}

func (c *temporalImpl) RefreshNamespaceCache() {
	c.frontendNamespaceRegistry.Refresh()
	c.matchingNamespaceRegistry.Refresh()
	for _, r := range c.historyNamespaceRegistries {
		r.Refresh()
	}
	if c.workerNamespaceRegistry != nil {
		c.workerNamespaceRegistry.Refresh()
	}
}

// copyPersistenceConfig makes a deepcopy of persistence config.
// This is just a temp fix for the race condition of persistence config.
// The race condition happens because all the services are using the same datastore map in the config.
// Also all services will retry to modify the maxQPS field in the datastore during start up and use the modified maxQPS value to create a persistence factory.
func copyPersistenceConfig(pConfig config.Persistence) (config.Persistence, error) {
	copiedDataStores := make(map[string]config.DataStore)
	for name, value := range pConfig.DataStores {
		copiedDataStore := config.DataStore{}
		encodedDataStore, err := json.Marshal(value)
		if err != nil {
			return pConfig, err
		}

		if err = json.Unmarshal(encodedDataStore, &copiedDataStore); err != nil {
			return pConfig, err
		}
		copiedDataStores[name] = copiedDataStore
	}
	pConfig.DataStores = copiedDataStores
	return pConfig, nil
}

type rpcFactoryImpl struct {
	serviceName     string
	grpcHostPort    string
	ringpopHostPort string
	logger          log.Logger

	sync.RWMutex
	listener       net.Listener
	ringpopChannel *tchannel.Channel
	serverCfg      config.GroupTLS
}

func (c *rpcFactoryImpl) GetFrontendGRPCServerOptions() ([]grpc.ServerOption, error) {
	return nil, nil
}

func (c *rpcFactoryImpl) GetInternodeGRPCServerOptions() ([]grpc.ServerOption, error) {
	return nil, nil
}

func (c *rpcFactoryImpl) CreateFrontendGRPCConnection(hostName string) *grpc.ClientConn {
	return c.CreateGRPCConnection(hostName)
}

func (c *rpcFactoryImpl) CreateInternodeGRPCConnection(hostName string) *grpc.ClientConn {
	return c.CreateGRPCConnection(hostName)
}

func newRPCFactoryImpl(sName, grpcHostPort, ringpopHostPort string, logger log.Logger) common.RPCFactory {
	return &rpcFactoryImpl{
		serviceName:     sName,
		grpcHostPort:    grpcHostPort,
		ringpopHostPort: ringpopHostPort,
		logger:          logger,
	}
}

func (c *rpcFactoryImpl) GetGRPCListener() net.Listener {
	c.RLock()
	if c.listener != nil {
		c.RUnlock()
		return c.listener
	}
	c.RUnlock()

	c.Lock()
	defer c.Unlock()

	if c.listener == nil {
		var err error
		c.listener, err = net.Listen("tcp", c.grpcHostPort)
		if err != nil {
			c.logger.Fatal("Failed create gRPC listener", tag.Error(err), tag.Service(c.serviceName), tag.Address(c.grpcHostPort))
		}

		c.logger.Info("Created gRPC listener", tag.Service(c.serviceName), tag.Address(c.grpcHostPort))
	}

	return c.listener
}

func (c *rpcFactoryImpl) GetRingpopChannel() *tchannel.Channel {
	if c.ringpopChannel != nil {
		return c.ringpopChannel
	}

	c.Lock()
	defer c.Unlock()

	if c.ringpopChannel == nil {
		ringpopServiceName := fmt.Sprintf("%v-ringpop", c.serviceName)

		var err error
		c.ringpopChannel, err = tchannel.NewChannel(ringpopServiceName, nil)
		if err != nil {
			c.logger.Fatal("Failed to create ringpop TChannel", tag.Error(err))
		}

		err = c.ringpopChannel.ListenAndServe(c.ringpopHostPort)
		if err != nil {
			c.logger.Fatal("Failed to start ringpop ListenAndServe", tag.Error(err), tag.Address(c.ringpopHostPort))
		}
	}

	return c.ringpopChannel
}

// CreateGRPCConnection creates connection for gRPC calls
func (c *rpcFactoryImpl) CreateGRPCConnection(hostName string) *grpc.ClientConn {
	connection, err := rpc.Dial(hostName, nil, c.logger)
	if err != nil {
		c.logger.Fatal("Failed to create gRPC connection", tag.Error(err))
	}

	return connection
}<|MERGE_RESOLUTION|>--- conflicted
+++ resolved
@@ -535,13 +535,9 @@
 			fx.Provide(func() *esclient.Config { return c.esConfig }),
 			fx.Provide(func() esclient.Client { return c.esClient }),
 			fx.Provide(workflow.NewTaskGeneratorProvider),
-<<<<<<< HEAD
-			history.QueueModule,
-=======
 			fx.Supply(c.spanExporters),
 			temporal.ServiceTracingModule,
-			history.QueueProcessorModule,
->>>>>>> d09213a4
+			history.QueueModule,
 			history.Module,
 			replication.Module,
 			fx.Populate(&historyService, &clientBean, &namespaceRegistry),
